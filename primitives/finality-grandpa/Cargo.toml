--- conflicted
+++ resolved
@@ -11,24 +11,15 @@
 
 
 [dependencies]
-<<<<<<< HEAD
-sp-application-crypto = { version = "2.0.0-alpha.1", default-features = false, path = "../application-crypto" }
-codec = { package = "parity-scale-codec", version = "1.0.0", default-features = false, features = ["derive"] }
+sp-application-crypto = { version = "2.0.0-alpha.2", default-features = false, path = "../application-crypto" }
+codec = { package = "parity-scale-codec", version = "1.2.0", default-features = false, features = ["derive"] }
 grandpa = { package = "finality-grandpa", version = "0.11.0", default-features = false, features = ["derive-codec"] }
 log = { version = "0.4.8", optional = true }
 serde = { version = "1.0.101", optional = true, features = ["derive"] }
-sp-api = { version = "2.0.0-alpha.1", default-features = false, path = "../api" }
-sp-core = { version = "2.0.0-alpha.1", default-features = false, path = "../core" }
-sp-runtime = { version = "2.0.0-alpha.1", default-features = false, path = "../runtime" }
-sp-std = { version = "2.0.0-alpha.1", default-features = false, path = "../std" }
-=======
-sp-application-crypto = { version = "2.0.0-alpha.2", default-features = false, path = "../application-crypto" }
-codec = { package = "parity-scale-codec", version = "1.2.0", default-features = false, features = ["derive"] }
+sp-api = { version = "2.0.0-alpha.2", default-features = false, path = "../api" }
+sp-core = { version = "2.0.0-alpha.2", default-features = false, path = "../core" }
+sp-runtime = { version = "2.0.0-alpha.2", default-features = false, path = "../runtime" }
 sp-std = { version = "2.0.0-alpha.2", default-features = false, path = "../std" }
-serde = { version = "1.0.101", optional = true, features = ["derive"] }
-sp-api = { version = "2.0.0-alpha.2", default-features = false, path = "../api" }
-sp-runtime = { version = "2.0.0-alpha.2", default-features = false, path = "../runtime" }
->>>>>>> ba5c85ad
 
 [features]
 default = ["std"]
