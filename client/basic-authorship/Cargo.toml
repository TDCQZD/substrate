[package]
name = "sc-basic-authorship"
version = "0.8.0-alpha.2"
authors = ["Parity Technologies <admin@parity.io>"]
edition = "2018"
license = "GPL-3.0"
homepage = "https://substrate.dev"
repository = "https://github.com/paritytech/substrate/"
description = "Basic implementation of block-authoring logic."

[dependencies]
log = "0.4.8"
futures = "0.3.1"
codec = { package = "parity-scale-codec", version = "1.0.0" }
<<<<<<< HEAD
sp-api = { version = "2.0.0-alpha.1", path = "../../primitives/api" }
sp-runtime = { version = "2.0.0-alpha.1", path = "../../primitives/runtime" }
sp-core = { version = "2.0.0-alpha.1", path = "../../primitives/core" }
sp-blockchain = { version = "2.0.0-alpha.1", path = "../../primitives/blockchain" }
sc-client-api = { version = "2.0.0-alpha.1", path = "../api" }
sp-consensus = { version = "0.8.0-alpha.1", path = "../../primitives/consensus/common" }
sp-inherents = { version = "2.0.0-alpha.1", path = "../../primitives/inherents" }
sc-telemetry = { version = "2.0.0-alpha.1", path = "../telemetry" }
sp-transaction-pool = { version = "2.0.0-alpha.1", path = "../../primitives/transaction-pool" }
sc-block-builder = { version = "0.8.0-alpha.1", path = "../block-builder" }
=======
sp-api = { version = "2.0.0-alpha.2", path = "../../primitives/api" }
sp-runtime = { version = "2.0.0-alpha.2", path = "../../primitives/runtime" }
sp-core = { version = "2.0.0-alpha.2", path = "../../primitives/core" }
sp-blockchain = { version = "2.0.0-alpha.2", path = "../../primitives/blockchain" }
sc-client = { version = "0.8.0-alpha.2", path = "../" }
sc-client-api = { version = "2.0.0-alpha.2", path = "../api" }
sp-consensus = { version = "0.8.0-alpha.2", path = "../../primitives/consensus/common" }
sp-inherents = { version = "2.0.0-alpha.2", path = "../../primitives/inherents" }
sc-telemetry = { version = "2.0.0-alpha.2", path = "../telemetry" }
sp-transaction-pool = { version = "2.0.0-alpha.2", path = "../../primitives/transaction-pool" }
sc-block-builder = { version = "0.8.0-alpha.2", path = "../block-builder" }
>>>>>>> 2afecf81
tokio-executor = { version = "0.2.0-alpha.6", features = ["blocking"] }

[dev-dependencies]
sc-transaction-pool = { version = "2.0.0-alpha.2", path = "../../client/transaction-pool" }
substrate-test-runtime-client = { version = "2.0.0-dev", path = "../../test-utils/runtime/client" }
parking_lot = "0.10.0"<|MERGE_RESOLUTION|>--- conflicted
+++ resolved
@@ -12,30 +12,16 @@
 log = "0.4.8"
 futures = "0.3.1"
 codec = { package = "parity-scale-codec", version = "1.0.0" }
-<<<<<<< HEAD
-sp-api = { version = "2.0.0-alpha.1", path = "../../primitives/api" }
-sp-runtime = { version = "2.0.0-alpha.1", path = "../../primitives/runtime" }
-sp-core = { version = "2.0.0-alpha.1", path = "../../primitives/core" }
-sp-blockchain = { version = "2.0.0-alpha.1", path = "../../primitives/blockchain" }
-sc-client-api = { version = "2.0.0-alpha.1", path = "../api" }
-sp-consensus = { version = "0.8.0-alpha.1", path = "../../primitives/consensus/common" }
-sp-inherents = { version = "2.0.0-alpha.1", path = "../../primitives/inherents" }
-sc-telemetry = { version = "2.0.0-alpha.1", path = "../telemetry" }
-sp-transaction-pool = { version = "2.0.0-alpha.1", path = "../../primitives/transaction-pool" }
-sc-block-builder = { version = "0.8.0-alpha.1", path = "../block-builder" }
-=======
 sp-api = { version = "2.0.0-alpha.2", path = "../../primitives/api" }
 sp-runtime = { version = "2.0.0-alpha.2", path = "../../primitives/runtime" }
 sp-core = { version = "2.0.0-alpha.2", path = "../../primitives/core" }
 sp-blockchain = { version = "2.0.0-alpha.2", path = "../../primitives/blockchain" }
-sc-client = { version = "0.8.0-alpha.2", path = "../" }
 sc-client-api = { version = "2.0.0-alpha.2", path = "../api" }
 sp-consensus = { version = "0.8.0-alpha.2", path = "../../primitives/consensus/common" }
 sp-inherents = { version = "2.0.0-alpha.2", path = "../../primitives/inherents" }
 sc-telemetry = { version = "2.0.0-alpha.2", path = "../telemetry" }
 sp-transaction-pool = { version = "2.0.0-alpha.2", path = "../../primitives/transaction-pool" }
 sc-block-builder = { version = "0.8.0-alpha.2", path = "../block-builder" }
->>>>>>> 2afecf81
 tokio-executor = { version = "0.2.0-alpha.6", features = ["blocking"] }
 
 [dev-dependencies]
