--- conflicted
+++ resolved
@@ -598,14 +598,8 @@
 		// initial + first era reward + slash
 		assert_eq!(Balances::total_balance(&11), initial_balance - validator_slash);
 		assert_eq!(Balances::total_balance(&2), initial_balance - nominator_slash);
-<<<<<<< HEAD
-		check_exposure_all();
-		check_nominator_all();
-
-=======
 		check_exposure_all(Staking::active_era().unwrap().index);
 		check_nominator_all(Staking::active_era().unwrap().index);
->>>>>>> 75116bd8
 		// Because slashing happened.
 		assert!(is_disabled(10));
 	});
@@ -661,51 +655,37 @@
 fn session_and_eras_work() {
 	ExtBuilder::default().build().execute_with(|| {
 		assert_eq!(Staking::active_era().unwrap().index, 0);
-
-		// Block 1: No change.
+		assert_eq!(Session::current_index(), 0);
+
+		// Session 1: No change.
 		start_session(1);
 		assert_eq!(Session::current_index(), 1);
 		assert_eq!(Staking::active_era().unwrap().index, 0);
 
-		// Block 2: No change.
+		// Session 2: No change.
 		start_session(2);
 		assert_eq!(Session::current_index(), 2);
 		assert_eq!(Staking::active_era().unwrap().index, 0);
 
-		// Block 3: Era increment.
+		// Session 3: Era increment.
 		start_session(3);
 		assert_eq!(Session::current_index(), 3);
 		assert_eq!(Staking::active_era().unwrap().index, 1);
 
-		// Block 4: No change.
+		// Session 4: No change.
 		start_session(4);
 		assert_eq!(Session::current_index(), 4);
 		assert_eq!(Staking::active_era().unwrap().index, 1);
 
-		// Block 5: No change.
+		// Session 5: No change.
 		start_session(5);
 		assert_eq!(Session::current_index(), 5);
 		assert_eq!(Staking::active_era().unwrap().index, 1);
 
-		// Block 6: Era increment.
+		// Session 6: Era increment.
 		start_session(6);
 		assert_eq!(Session::current_index(), 6);
 		assert_eq!(Staking::active_era().unwrap().index, 2);
-
-		// Block 7: No change.
-		start_session(7);
-		assert_eq!(Session::current_index(), 7);
-		assert_eq!(Staking::active_era().unwrap().index, 2);
-
-		// Block 8: No change.
-		start_session(8);
-		assert_eq!(Session::current_index(), 8);
-		assert_eq!(Staking::active_era().unwrap().index, 2);
-
-		// Block 9: Era increment.
-		start_session(9);
-		assert_eq!(Session::current_index(), 9);
-		assert_eq!(Staking::active_era().unwrap().index, 3);
 	});
 }
 
@@ -1940,31 +1920,21 @@
 		let session_per_era = <SessionsPerEra as Get<SessionIndex>>::get();
 
 		start_era(1);
-<<<<<<< HEAD
-		assert_eq!(Staking::current_era_start_session_index(), session_per_era);
+		// TODO: @guillaume maybe we can use start_session_index_of here.
+		assert_eq!(Staking::eras_start_session_index(active_era()).unwrap(), session_per_era);
 
 		start_era(2);
-		assert_eq!(Staking::current_era_start_session_index(), session_per_era * 2);
-=======
-		assert_eq!(Staking::eras_start_session_index(Staking::active_era().unwrap().index).unwrap(), SessionsPerEra::get());
-
-		start_era(2);
-		assert_eq!(Staking::eras_start_session_index(Staking::active_era().unwrap().index).unwrap(), SessionsPerEra::get() * 2);
->>>>>>> 75116bd8
+		assert_eq!(Staking::eras_start_session_index(active_era()).unwrap(), session_per_era * 2u32);
 
 		let session = Session::current_index();
 		ForceEra::put(Forcing::ForceNew);
 		advance_session();
 		advance_session();
 		assert_eq!(Staking::active_era().unwrap().index, 3);
-		assert_eq!(Staking::eras_start_session_index(Staking::active_era().unwrap().index).unwrap(), session + 2);
+		assert_eq!(Staking::eras_start_session_index(active_era()).unwrap(), session + 2);
 
 		start_era(4);
-<<<<<<< HEAD
-		assert_eq!(Staking::current_era_start_session_index(), session + session_per_era + 1);
-=======
-		assert_eq!(Staking::eras_start_session_index(Staking::active_era().unwrap().index).unwrap(), session + 2 + SessionsPerEra::get());
->>>>>>> 75116bd8
+		assert_eq!(Staking::eras_start_session_index(active_era()).unwrap(), session + 2u32 + session_per_era);
 	});
 }
 
@@ -2801,19 +2771,28 @@
 			.execute_with(|| {
 				start_era(1);
 				assert_eq!(Session::current_index(), 4);
-				assert_eq!(Staking::current_era(), 1);
-				assert_eq!(Staking::is_current_session_final(), false);
+				assert_eq!(Staking::current_era(), Some(1));
+				assert_eq!(Staking::is_current_session_final(
+					Staking::active_era().unwrap().index),
+					false,
+				);
 
 				start_session(4);
 				assert_eq!(Session::current_index(), 5);
-				assert_eq!(Staking::current_era(), 1);
-				assert_eq!(Staking::is_current_session_final(), true);
+				assert_eq!(Staking::current_era(), Some(1));
+				assert_eq!(Staking::is_current_session_final(
+					Staking::active_era().unwrap().index),
+					true,
+				);
 
 				start_session(5);
 				assert_eq!(Session::current_index(), 6);
 				// era changed.
-				assert_eq!(Staking::current_era(), 2);
-				assert_eq!(Staking::is_current_session_final(), false);
+				assert_eq!(Staking::current_era(), Some(2));
+				assert_eq!(Staking::is_current_session_final(
+					Staking::active_era().unwrap().index),
+					false,
+				);
 			})
 	}
 
@@ -2825,6 +2804,9 @@
 			.election_lookahead(3)
 			.build()
 			.execute_with(|| {
+				run_to_block(7);
+				assert_session_era!(0, 0);
+
 				run_to_block(10);
 				assert_session_era!(1, 0);
 				assert_eq!(Staking::era_election_status(), ElectionStatus::Closed);
@@ -2837,6 +2819,9 @@
 				assert!(Staking::snapshot_nominators().is_none());
 				assert!(Staking::snapshot_validators().is_none());
 
+				run_to_block(39);
+				assert_session_era!(3, 0);
+
 				run_to_block(40);
 				assert_session_era!(4, 0);
 				assert_eq!(Staking::era_election_status(), ElectionStatus::Closed);
@@ -2844,21 +2829,26 @@
 				assert!(Staking::snapshot_validators().is_none());
 
 				run_to_block(46);
+				assert_session_era!(4, 0);
 				assert_eq!(Staking::era_election_status(), ElectionStatus::Closed);
 				assert!(Staking::snapshot_nominators().is_none());
 				assert!(Staking::snapshot_validators().is_none());
 
 				run_to_block(47);
+				assert_session_era!(4, 0);
 				assert_eq!(Staking::era_election_status(), ElectionStatus::Open(47));
 				assert!(Staking::snapshot_nominators().is_some());
 				assert!(Staking::snapshot_validators().is_some());
 
 				run_to_block(49);
+				assert_session_era!(4, 0);
 				assert_eq!(Staking::era_election_status(), ElectionStatus::Open(47));
 				assert!(Staking::snapshot_nominators().is_some());
 				assert!(Staking::snapshot_validators().is_some());
 
 				run_to_block(50);
+				dbg!("HERE");
+				assert_session_era!(5, 1);
 				assert_eq!(Staking::era_election_status(), ElectionStatus::Closed);
 				assert!(Staking::snapshot_nominators().is_none());
 				assert!(Staking::snapshot_validators().is_none());
@@ -3122,7 +3112,7 @@
 			run_to_block(12);
 
 			// local key 11 is in the elected set.
-			assert_eq_uvec!(Staking::current_elected(), vec![11, 21]);
+			assert_eq_uvec!(Session::validators(), vec![11, 21]);
 			assert_eq!(state.read().transactions.len(), 0);
 			Staking::offchain_worker(12);
 			assert_eq!(state.read().transactions.len(), 1);
@@ -3202,7 +3192,7 @@
 			run_to_block(12);
 
 			// local key 5 is not there.
-			assert_eq_uvec!(Staking::current_elected(), vec![11, 21]);
+			assert_eq_uvec!(Session::validators(), vec![11, 21]);
 
 			assert_eq!(state.read().transactions.len(), 0);
 			Staking::offchain_worker(12);
@@ -3542,7 +3532,7 @@
 				let (pre_compact, pre_winners, pre_score) = prepare_submission_with(false, |_| {});
 
 				// slash 10
-				let offender_expo = Staking::stakers(10);
+				let offender_expo = Staking::eras_stakers(active_era(), 10);
 				on_offence_now(
 					&[OffenceDetails {
 						offender: (10, offender_expo.clone()),
@@ -3695,20 +3685,15 @@
 fn slash_kicks_validators_not_nominators_and_disables_nominator_for_kicked_validator() {
 	ExtBuilder::default().build().execute_with(|| {
 		start_era(1);
-		assert_eq_uvec!(Staking::current_elected(), vec![11, 21]);
+		assert_eq_uvec!(Session::validators(), vec![11, 21]);
 
 		// pre-slash balance
 		assert_eq!(Balances::free_balance(11), 1000);
-<<<<<<< HEAD
-=======
-
-		let exposure = Staking::eras_stakers(Staking::active_era().unwrap().index, 11);
->>>>>>> 75116bd8
 		assert_eq!(Balances::free_balance(101), 2000);
 
 		// 11 and 21 both have the support of 100
-		let exposure_11 = Staking::stakers(&11);
-		let exposure_21 = Staking::stakers(&21);
+		let exposure_11 = Staking::eras_stakers(active_era(), &11);
+		let exposure_21 = Staking::eras_stakers(active_era(), &21);
 
 		assert_eq!(exposure_11.total, 1000 + 125);
 		assert_eq!(exposure_21.total, 1000 + 375);
@@ -3748,8 +3733,8 @@
 		assert_ok!(Staking::validate(Origin::signed(10), Default::default()));
 
 		start_era(2);
-		let exposure_11 = Staking::stakers(&11);
-		let exposure_21 = Staking::stakers(&21);
+		let exposure_11 = Staking::eras_stakers(active_era(), &11);
+		let exposure_21 = Staking::eras_stakers(active_era(), &21);
 
 		// 10 is re-elected, but without the support of 100
 		assert_eq!(exposure_11.total, 900);
@@ -3846,7 +3831,7 @@
 			// Fail: Era not finished yet
 			Error::<Test>::InvalidEraToReward
 		);
-		
+
 		// Era 0 can't be rewarded anymore and current era can't be rewarded yet
 		// only era 1 and 2 can be rewarded.
 
