// Copyright 2017-2020 Parity Technologies (UK) Ltd.
// This file is part of Substrate.

// Substrate is free software: you can redistribute it and/or modify
// it under the terms of the GNU General Public License as published by
// the Free Software Foundation, either version 3 of the License, or
// (at your option) any later version.

// Substrate is distributed in the hope that it will be useful,
// but WITHOUT ANY WARRANTY; without even the implied warranty of
// MERCHANTABILITY or FITNESS FOR A PARTICULAR PURPOSE.  See the
// GNU General Public License for more details.

// You should have received a copy of the GNU General Public License
// along with Substrate.  If not, see <http://www.gnu.org/licenses/>.

//! # Staking Module
//!
//! The Staking module is used to manage funds at stake by network maintainers.
//!
//! - [`staking::Trait`](./trait.Trait.html)
//! - [`Call`](./enum.Call.html)
//! - [`Module`](./struct.Module.html)
//!
//! ## Overview
//!
//! The Staking module is the means by which a set of network maintainers (known as _authorities_
//! in some contexts and _validators_ in others) are chosen based upon those who voluntarily place
//! funds under deposit. Under deposit, those funds are rewarded under normal operation but are
//! held at pain of _slash_ (expropriation) should the staked maintainer be found not to be
//! discharging its duties properly.
//!
//! ### Terminology
//! <!-- Original author of paragraph: @gavofyork -->
//!
//! - Staking: The process of locking up funds for some time, placing them at risk of slashing
//! (loss) in order to become a rewarded maintainer of the network.
//! - Validating: The process of running a node to actively maintain the network, either by
//! producing blocks or guaranteeing finality of the chain.
//! - Nominating: The process of placing staked funds behind one or more validators in order to
//! share in any reward, and punishment, they take.
//! - Stash account: The account holding an owner's funds used for staking.
//! - Controller account: The account that controls an owner's funds for staking.
//! - Era: A (whole) number of sessions, which is the period that the validator set (and each
//! validator's active nominator set) is recalculated and where rewards are paid out.
//! - Slash: The punishment of a staker by reducing its funds.
//!
//! ### Goals
//! <!-- Original author of paragraph: @gavofyork -->
//!
//! The staking system in Substrate NPoS is designed to make the following possible:
//!
//! - Stake funds that are controlled by a cold wallet.
//! - Withdraw some, or deposit more, funds without interrupting the role of an entity.
//! - Switch between roles (nominator, validator, idle) with minimal overhead.
//!
//! ### Scenarios
//!
//! #### Staking
//!
//! Almost any interaction with the Staking module requires a process of _**bonding**_ (also known
//! as being a _staker_). To become *bonded*, a fund-holding account known as the _stash account_,
//! which holds some or all of the funds that become frozen in place as part of the staking process,
//! is paired with an active **controller** account, which issues instructions on how they shall be
//! used.
//!
//! An account pair can become bonded using the [`bond`](./enum.Call.html#variant.bond) call.
//!
//! Stash accounts can change their associated controller using the
//! [`set_controller`](./enum.Call.html#variant.set_controller) call.
//!
//! There are three possible roles that any staked account pair can be in: `Validator`, `Nominator`
//! and `Idle` (defined in [`StakerStatus`](./enum.StakerStatus.html)). There are three
//! corresponding instructions to change between roles, namely:
//! [`validate`](./enum.Call.html#variant.validate),
//! [`nominate`](./enum.Call.html#variant.nominate), and [`chill`](./enum.Call.html#variant.chill).
//!
//! #### Validating
//!
//! A **validator** takes the role of either validating blocks or ensuring their finality,
//! maintaining the veracity of the network. A validator should avoid both any sort of malicious
//! misbehavior and going offline. Bonded accounts that state interest in being a validator do NOT
//! get immediately chosen as a validator. Instead, they are declared as a _candidate_ and they
//! _might_ get elected at the _next era_ as a validator. The result of the election is determined
//! by nominators and their votes.
//!
//! An account can become a validator candidate via the
//! [`validate`](./enum.Call.html#variant.validate) call.
//!
//! #### Nomination
//!
//! A **nominator** does not take any _direct_ role in maintaining the network, instead, it votes on
//! a set of validators  to be elected. Once interest in nomination is stated by an account, it
//! takes effect at the next election round. The funds in the nominator's stash account indicate the
//! _weight_ of its vote. Both the rewards and any punishment that a validator earns are shared
//! between the validator and its nominators. This rule incentivizes the nominators to NOT vote for
//! the misbehaving/offline validators as much as possible, simply because the nominators will also
//! lose funds if they vote poorly.
//!
//! An account can become a nominator via the [`nominate`](enum.Call.html#variant.nominate) call.
//!
//! #### Rewards and Slash
//!
//! The **reward and slashing** procedure is the core of the Staking module, attempting to _embrace
//! valid behavior_ while _punishing any misbehavior or lack of availability_.
//!
//! Slashing can occur at any point in time, once misbehavior is reported. Once slashing is
//! determined, a value is deducted from the balance of the validator and all the nominators who
//! voted for this validator (values are deducted from the _stash_ account of the slashed entity).
//!
//! Slashing logic is further described in the documentation of the `slashing` module.
//!
//! Similar to slashing, rewards are also shared among a validator and its associated nominators.
//! Yet, the reward funds are not always transferred to the stash account and can be configured.
//! See [Reward Calculation](#reward-calculation) for more details.
//!
//! #### Chilling
//!
//! Finally, any of the roles above can choose to step back temporarily and just chill for a while.
//! This means that if they are a nominator, they will not be considered as voters anymore and if
//! they are validators, they will no longer be a candidate for the next election.
//!
//! An account can step back via the [`chill`](enum.Call.html#variant.chill) call.
//!
//! ## Interface
//!
//! ### Dispatchable Functions
//!
//! The dispatchable functions of the Staking module enable the steps needed for entities to accept
//! and change their role, alongside some helper functions to get/set the metadata of the module.
//!
//! ### Public Functions
//!
//! The Staking module contains many public storage items and (im)mutable functions.
//!
//! ## Usage
//!
//! ### Example: Rewarding a validator by id.
//!
//! ```
//! use frame_support::{decl_module, dispatch};
//! use frame_system::{self as system, ensure_signed};
//! use pallet_staking::{self as staking};
//!
//! pub trait Trait: staking::Trait {}
//!
//! decl_module! {
//! 	pub struct Module<T: Trait> for enum Call where origin: T::Origin {
//!			/// Reward a validator.
//! 		pub fn reward_myself(origin) -> dispatch::DispatchResult {
//! 			let reported = ensure_signed(origin)?;
//! 			<staking::Module<T>>::reward_by_ids(vec![(reported, 10)]);
//! 			Ok(())
//! 		}
//! 	}
//! }
//! # fn main() { }
//! ```
//!
//! ## Implementation Details
//!
//! ### Slot Stake
//!
//! The term [`SlotStake`](./struct.Module.html#method.slot_stake) will be used throughout this
//! section. It refers to a value calculated at the end of each era, containing the _minimum value
//! at stake among all validators._ Note that a validator's value at stake might be a combination
//! of the validator's own stake and the votes it received. See [`Exposure`](./struct.Exposure.html)
//! for more details.
//!
//! ### Reward Calculation
//!
//! Validators and nominators are rewarded at the end of each era. The total reward of an era is
//! calculated using the era duration and the staking rate (the total amount of tokens staked by
//! nominators and validators, divided by the total token supply). It aims to incentivize toward a
//! defined staking rate. The full specification can be found
//! [here](https://research.web3.foundation/en/latest/polkadot/Token%20Economics.html#inflation-model).
//!
//! Total reward is split among validators and their nominators depending on the number of points
//! they received during the era. Points are added to a validator using
//! [`reward_by_ids`](./enum.Call.html#variant.reward_by_ids) or
//! [`reward_by_indices`](./enum.Call.html#variant.reward_by_indices).
//!
//! [`Module`](./struct.Module.html) implements
//! [`pallet_authorship::EventHandler`](../pallet_authorship/trait.EventHandler.html) to add reward
//! points to block producer and block producer of referenced uncles.
//!
//! The validator and its nominator split their reward as following:
//!
//! The validator can declare an amount, named
//! [`commission`](./struct.ValidatorPrefs.html#structfield.commission), that does not
//! get shared with the nominators at each reward payout through its
//! [`ValidatorPrefs`](./struct.ValidatorPrefs.html). This value gets deducted from the total reward
//! that is paid to the validator and its nominators. The remaining portion is split among the
//! validator and all of the nominators that nominated the validator, proportional to the value
//! staked behind this validator (_i.e._ dividing the
//! [`own`](./struct.Exposure.html#structfield.own) or
//! [`others`](./struct.Exposure.html#structfield.others) by
//! [`total`](./struct.Exposure.html#structfield.total) in [`Exposure`](./struct.Exposure.html)).
//!
//! All entities who receive a reward have the option to choose their reward destination
//! through the [`Payee`](./struct.Payee.html) storage item (see
//! [`set_payee`](enum.Call.html#variant.set_payee)), to be one of the following:
//!
//! - Controller account, (obviously) not increasing the staked value.
//! - Stash account, not increasing the staked value.
//! - Stash account, also increasing the staked value.
//!
//! ### Additional Fund Management Operations
//!
//! Any funds already placed into stash can be the target of the following operations:
//!
//! The controller account can free a portion (or all) of the funds using the
//! [`unbond`](enum.Call.html#variant.unbond) call. Note that the funds are not immediately
//! accessible. Instead, a duration denoted by [`BondingDuration`](./struct.BondingDuration.html)
//! (in number of eras) must pass until the funds can actually be removed. Once the
//! `BondingDuration` is over, the [`withdraw_unbonded`](./enum.Call.html#variant.withdraw_unbonded)
//! call can be used to actually withdraw the funds.
//!
//! Note that there is a limitation to the number of fund-chunks that can be scheduled to be
//! unlocked in the future via [`unbond`](enum.Call.html#variant.unbond). In case this maximum
//! (`MAX_UNLOCKING_CHUNKS`) is reached, the bonded account _must_ first wait until a successful
//! call to `withdraw_unbonded` to remove some of the chunks.
//!
//! ### Election Algorithm
//!
//! The current election algorithm is implemented based on Phragmén.
//! The reference implementation can be found
//! [here](https://github.com/w3f/consensus/tree/master/NPoS).
//!
//! The election algorithm, aside from electing the validators with the most stake value and votes,
//! tries to divide the nominator votes among candidates in an equal manner. To further assure this,
//! an optional post-processing can be applied that iteratively normalizes the nominator staked
//! values until the total difference among votes of a particular nominator are less than a
//! threshold.
//!
//! ## GenesisConfig
//!
//! The Staking module depends on the [`GenesisConfig`](./struct.GenesisConfig.html).
//!
//! ## Related Modules
//!
//! - [Balances](../pallet_balances/index.html): Used to manage values at stake.
//! - [Session](../pallet_session/index.html): Used to manage sessions. Also, a list of new
//!   validators is stored in the Session module's `Validators` at the end of each era.

#![recursion_limit="128"]
#![cfg_attr(not(feature = "std"), no_std)]

#[cfg(test)]
mod mock;
#[cfg(test)]
mod tests;

mod benchmarking;
#[cfg(feature = "testing-utils")]
pub mod testing_utils;

pub mod slashing;
pub mod offchain_election;
pub mod inflation;

use sp_std::{prelude::*, result, convert::{TryInto, From}};
use codec::{HasCompact, Encode, Decode};
use frame_support::{
	decl_module, decl_event, decl_storage, ensure, decl_error, debug, Parameter,
	weights::SimpleDispatchInfo,
	dispatch::IsSubType,
	traits::{
		Currency, LockIdentifier, LockableCurrency, WithdrawReasons, OnUnbalanced, Imbalance, Get,
		Time, EstimateNextSessionChange, OnReapAccount,
	}
};
use pallet_session::historical;
use sp_runtime::{
	Perbill, PerThing, RuntimeDebug, RuntimeAppPublic,
	curve::PiecewiseLinear,
	traits::{
		Convert, Zero, One, StaticLookup, CheckedSub, Saturating, Bounded, SaturatedConversion,
		AtLeast32Bit, EnsureOrigin, Member, SignedExtension,
	},
	transaction_validity::{
		TransactionValidityError, TransactionValidity, ValidTransaction, InvalidTransaction,
	},
};
use sp_staking::{
	SessionIndex,
	offence::{OnOffenceHandler, OffenceDetails, Offence, ReportOffence},
};
#[cfg(feature = "std")]
use sp_runtime::{Serialize, Deserialize};
use frame_system::{
	self as system, ensure_signed, ensure_root, ensure_none,
	offchain::SubmitUnsignedTransaction,
};
use sp_phragmen::{
	ExtendedBalance, Assignment, PhragmenScore, PhragmenResult, build_support_map, evaluate_support,
	elect, generate_compact_solution_type, is_score_better,
};

const DEFAULT_MINIMUM_VALIDATOR_COUNT: u32 = 4;
pub(crate) const MAX_NOMINATIONS: usize = 16;
const MAX_UNLOCKING_CHUNKS: usize = 32;
const STAKING_ID: LockIdentifier = *b"staking ";

// indexable by 2 bytes
pub(crate) const MAX_VALIDATORS: u32 = ValidatorIndex::max_value() as u32;
pub(crate) const MAX_NOMINATORS: u32 = NominatorIndex::max_value();

// TODO: get rid of 16
generate_compact_solution_type!(pub CompactAssignments, 16);

/// Data type used to index nominators in the compact type
pub type NominatorIndex = u32;
/// Data type used to index validators in the compact type.
pub type ValidatorIndex = u16;

/// Counter for the number of eras that have passed.
pub type EraIndex = u32;

/// Counter for the number of "reward" points earned by a given validator.
pub type Points = u32;

/// Accuracy used for on-chain phragmen
pub type ChainAccuracy = Perbill;

/// Accuracy used for off-chain phragmen. This better be small.
pub type OffchainAccuracy = sp_runtime::PerU16;

/// Key type used for signing the payload of solutions when submitted as an unsigned transaction.
/// This is needed by validators to runt the offchain worker.
pub mod sr25519 {
	mod app_sr25519 {
		use sp_application_crypto::{app_crypto, key_types::STAKING, sr25519};
		app_crypto!(sr25519, STAKING);
	}

	sp_application_crypto::with_pair! {
		/// A staking keypair using sr25519 as its crypto.
		pub type AuthorityPair = app_sr25519::Pair;
	}

	/// Staking signature using sr25519 as its crypto.
	pub type AuthoritySignature = app_sr25519::Signature;

	/// Staking identifier using sr25519 as its crypto.
	pub type AuthorityId = app_sr25519::Public;
}

/// Reward points of an era. Used to split era total payout between validators.
#[derive(Encode, Decode, Default)]
pub struct EraPoints {
	/// Total number of points. Equals the sum of reward points for each validator.
	total: Points,
	/// The reward points earned by a given validator. The index of this vec corresponds to the
	/// index into the current validator set.
	individual: Vec<Points>,
}

impl EraPoints {
	/// Add the reward to the validator at the given index. Index must be valid
	/// (i.e. `index < current_elected.len()`).
	fn add_points_to_index(&mut self, index: u32, points: u32) {
		if let Some(new_total) = self.total.checked_add(points) {
			self.total = new_total;
			self.individual.resize((index as usize + 1).max(self.individual.len()), 0);
			self.individual[index as usize] += points; // Addition is less than total
		}
	}
}

/// Indicates the initial status of the staker.
#[derive(RuntimeDebug)]
#[cfg_attr(feature = "std", derive(Serialize, Deserialize))]
pub enum StakerStatus<AccountId> {
	/// Chilling.
	Idle,
	/// Declared desire in validating or already participating in it.
	Validator,
	/// Nominating for a group of other stakers.
	Nominator(Vec<AccountId>),
}

/// A destination account for payment.
#[derive(PartialEq, Eq, Copy, Clone, Encode, Decode, RuntimeDebug)]
pub enum RewardDestination {
	/// Pay into the stash account, increasing the amount at stake accordingly.
	Staked,
	/// Pay into the stash account, not increasing the amount at stake.
	Stash,
	/// Pay into the controller account.
	Controller,
}

impl Default for RewardDestination {
	fn default() -> Self {
		RewardDestination::Staked
	}
}

/// Preference of what happens regarding validation.
#[derive(PartialEq, Eq, Clone, Encode, Decode, RuntimeDebug)]
pub struct ValidatorPrefs {
	/// Reward that validator takes up-front; only the rest is split between themselves and
	/// nominators.
	#[codec(compact)]
	pub commission: Perbill,
}

impl Default for ValidatorPrefs {
	fn default() -> Self {
		ValidatorPrefs {
			commission: Default::default(),
		}
	}
}

/// Just a Balance/BlockNumber tuple to encode when a chunk of funds will be unlocked.
#[derive(PartialEq, Eq, Clone, Encode, Decode, RuntimeDebug)]
pub struct UnlockChunk<Balance: HasCompact> {
	/// Amount of funds to be unlocked.
	#[codec(compact)]
	value: Balance,
	/// Era number at which point it'll be unlocked.
	#[codec(compact)]
	era: EraIndex,
}

/// The ledger of a (bonded) stash.
#[derive(PartialEq, Eq, Clone, Encode, Decode, RuntimeDebug)]
pub struct StakingLedger<AccountId, Balance: HasCompact> {
	/// The stash account whose balance is actually locked and at stake.
	pub stash: AccountId,
	/// The total amount of the stash's balance that we are currently accounting for.
	/// It's just `active` plus all the `unlocking` balances.
	#[codec(compact)]
	pub total: Balance,
	/// The total amount of the stash's balance that will be at stake in any forthcoming
	/// rounds.
	#[codec(compact)]
	pub active: Balance,
	/// Any balance that is becoming free, which may eventually be transferred out
	/// of the stash (assuming it doesn't get slashed first).
	pub unlocking: Vec<UnlockChunk<Balance>>,
}

impl<
	AccountId,
	Balance: HasCompact + Copy + Saturating + AtLeast32Bit,
> StakingLedger<AccountId, Balance> {
	/// Remove entries from `unlocking` that are sufficiently old and reduce the
	/// total by the sum of their balances.
	fn consolidate_unlocked(self, current_era: EraIndex) -> Self {
		let mut total = self.total;
		let unlocking = self.unlocking.into_iter()
			.filter(|chunk| if chunk.era > current_era {
				true
			} else {
				total = total.saturating_sub(chunk.value);
				false
			})
			.collect();
		Self { total, active: self.active, stash: self.stash, unlocking }
	}

	/// Re-bond funds that were scheduled for unlocking.
	fn rebond(mut self, value: Balance) -> Self {
		let mut unlocking_balance: Balance = Zero::zero();

		while let Some(last) = self.unlocking.last_mut() {
			if unlocking_balance + last.value <= value {
				unlocking_balance += last.value;
				self.active += last.value;
				self.unlocking.pop();
			} else {
				let diff = value - unlocking_balance;

				unlocking_balance += diff;
				self.active += diff;
				last.value -= diff;
			}

			if unlocking_balance >= value {
				break
			}
		}

		self
	}
}

impl<AccountId, Balance> StakingLedger<AccountId, Balance> where
	Balance: AtLeast32Bit + Saturating + Copy,
{
	/// Slash the validator for a given amount of balance. This can grow the value
	/// of the slash in the case that the validator has less than `minimum_balance`
	/// active funds. Returns the amount of funds actually slashed.
	///
	/// Slashes from `active` funds first, and then `unlocking`, starting with the
	/// chunks that are closest to unlocking.
	fn slash(
		&mut self,
		mut value: Balance,
		minimum_balance: Balance,
	) -> Balance {
		let pre_total = self.total;
		let total = &mut self.total;
		let active = &mut self.active;

		let slash_out_of = |
			total_remaining: &mut Balance,
			target: &mut Balance,
			value: &mut Balance,
		| {
			let mut slash_from_target = (*value).min(*target);

			if !slash_from_target.is_zero() {
				*target -= slash_from_target;

				// don't leave a dust balance in the staking system.
				if *target <= minimum_balance {
					slash_from_target += *target;
					*value += sp_std::mem::replace(target, Zero::zero());
				}

				*total_remaining = total_remaining.saturating_sub(slash_from_target);
				*value -= slash_from_target;
			}
		};

		slash_out_of(total, active, &mut value);

		let i = self.unlocking.iter_mut()
			.map(|chunk| {
				slash_out_of(total, &mut chunk.value, &mut value);
				chunk.value
			})
			.take_while(|value| value.is_zero()) // take all fully-consumed chunks out.
			.count();

		// kill all drained chunks.
		let _ = self.unlocking.drain(..i);

		pre_total.saturating_sub(*total)
	}
}

/// A record of the nominations made by a specific account.
#[derive(PartialEq, Eq, Clone, Encode, Decode, RuntimeDebug)]
pub struct Nominations<AccountId> {
	/// The targets of nomination.
	pub targets: Vec<AccountId>,
	/// The era the nominations were submitted.
	pub submitted_in: EraIndex,
	/// Whether the nominations have been suppressed.
	pub suppressed: bool,
}

/// The amount of exposure (to slashing) than an individual nominator has.
#[derive(PartialEq, Eq, PartialOrd, Ord, Clone, Encode, Decode, RuntimeDebug)]
pub struct IndividualExposure<AccountId, Balance: HasCompact> {
	/// The stash account of the nominator in question.
	who: AccountId,
	/// Amount of funds exposed.
	#[codec(compact)]
	value: Balance,
}

/// A snapshot of the stake backing a single validator in the system.
#[derive(PartialEq, Eq, PartialOrd, Ord, Clone, Encode, Decode, Default, RuntimeDebug)]
pub struct Exposure<AccountId, Balance: HasCompact> {
	/// The total balance backing this validator.
	#[codec(compact)]
	pub total: Balance,
	/// The validator's own stash that is exposed.
	#[codec(compact)]
	pub own: Balance,
	/// The portions of nominators stashes that are exposed.
	pub others: Vec<IndividualExposure<AccountId, Balance>>,
}

/// A pending slash record. The value of the slash has been computed but not applied yet,
/// rather deferred for several eras.
#[derive(Encode, Decode, Default, RuntimeDebug)]
pub struct UnappliedSlash<AccountId, Balance: HasCompact> {
	/// The stash ID of the offending validator.
	validator: AccountId,
	/// The validator's own slash.
	own: Balance,
	/// All other slashed stakers and amounts.
	others: Vec<(AccountId, Balance)>,
	/// Reporters of the offence; bounty payout recipients.
	reporters: Vec<AccountId>,
	/// The amount of payout.
	payout: Balance,
}

/// Indicate how an election round was computed.
#[derive(PartialEq, Eq, Clone, Copy, Encode, Decode, RuntimeDebug)]
pub enum ElectionCompute {
	/// Result was forcefully computed on chain at the end of the session.
	OnChain,
	/// Result was submitted and accepted to the chain via a signed transaction.
	Signed,
	/// Result was submitted by an authority (probably via an unsigned transaction)
	Authority,
}

/// The result of an election round.
#[derive(PartialEq, Eq, Clone, Encode, Decode, RuntimeDebug)]
pub struct ElectionResult<AccountId, Balance: HasCompact> {
	/// Type of the result,
	compute: ElectionCompute,
	/// The new computed slot stake.
	slot_stake: Balance,
	/// Flat list of validators who have been elected.
	elected_stashes: Vec<AccountId>,
	/// Flat list of new exposures, to be updated in the [`Exposure`] storage.
	exposures: Vec<(AccountId, Exposure<AccountId, Balance>)>,
}

/// The status of the upcoming (offchain) election.
#[derive(PartialEq, Eq, Clone, Encode, Decode, RuntimeDebug)]
pub enum ElectionStatus<BlockNumber> {
	/// Nothing has and will happen for now. submission window is not open.
	Close,
	/// The submission window has been open since the contained block number.
	Open(BlockNumber),
}

impl<BlockNumber> Default for ElectionStatus<BlockNumber> {
	fn default() -> Self {
		Self::Close
	}
}

pub type BalanceOf<T> =
	<<T as Trait>::Currency as Currency<<T as frame_system::Trait>::AccountId>>::Balance;
pub type CompactOf<T> = CompactAssignments<
	NominatorIndex,
	ValidatorIndex,
	OffchainAccuracy,
	<T as frame_system::Trait>::AccountId,
>;

type PositiveImbalanceOf<T> =
	<<T as Trait>::Currency as Currency<<T as frame_system::Trait>::AccountId>>::PositiveImbalance;
type NegativeImbalanceOf<T> =
	<<T as Trait>::Currency as Currency<<T as frame_system::Trait>::AccountId>>::NegativeImbalance;
type MomentOf<T> = <<T as Trait>::Time as Time>::Moment;

/// Means for interacting with a specialized version of the `session` trait.
///
/// This is needed because `Staking` sets the `ValidatorIdOf` of the `pallet_session::Trait`
pub trait SessionInterface<AccountId>: frame_system::Trait {
	/// Disable a given validator by stash ID.
	///
	/// Returns `true` if new era should be forced at the end of this session.
	/// This allows preventing a situation where there is too many validators
	/// disabled and block production stalls.
	fn disable_validator(validator: &AccountId) -> Result<bool, ()>;
	/// Get the validators from session.
	fn validators() -> Vec<AccountId>;
	/// Prune historical session tries up to but not including the given index.
	fn prune_historical_up_to(up_to: SessionIndex);
	/// Current session index.
	fn current_index() -> SessionIndex;
}

impl<T: Trait> SessionInterface<<T as frame_system::Trait>::AccountId> for T where
	T: pallet_session::Trait<ValidatorId = <T as frame_system::Trait>::AccountId>,
	T: pallet_session::historical::Trait<
		FullIdentification = Exposure<<T as frame_system::Trait>::AccountId, BalanceOf<T>>,
		FullIdentificationOf = ExposureOf<T>,
	>,
	T::SessionHandler: pallet_session::SessionHandler<<T as frame_system::Trait>::AccountId>,
	T::SessionManager: pallet_session::SessionManager<<T as frame_system::Trait>::AccountId>,
	T::ValidatorIdOf: Convert<<T as frame_system::Trait>::AccountId, Option<<T as frame_system::Trait>::AccountId>>,
{
	fn disable_validator(validator: &<T as frame_system::Trait>::AccountId) -> Result<bool, ()> {
		<pallet_session::Module<T>>::disable(validator)
	}

	fn validators() -> Vec<<T as frame_system::Trait>::AccountId> {
		<pallet_session::Module<T>>::validators()
	}

	fn prune_historical_up_to(up_to: SessionIndex) {
		<pallet_session::historical::Module<T>>::prune_up_to(up_to);
	}

	fn current_index() -> SessionIndex {
		<pallet_session::Module<T>>::current_index()
	}
}

pub trait Trait: frame_system::Trait {
	/// The staking balance.
	type Currency: LockableCurrency<Self::AccountId, Moment=Self::BlockNumber>;

	/// Time used for computing era duration.
	type Time: Time;

	/// Convert a balance into a number used for election calculation.
	/// This must fit into a `u64` but is allowed to be sensibly lossy.
	/// TODO: #1377
	/// The backward convert should be removed as the new Phragmen API returns ratio.
	/// The post-processing needs it but will be moved to off-chain. TODO: #2908
	type CurrencyToVote: Convert<BalanceOf<Self>, u64> + Convert<u128, BalanceOf<Self>>;

	/// Tokens have been minted and are unused for validator-reward.
	type RewardRemainder: OnUnbalanced<NegativeImbalanceOf<Self>>;

	/// The overarching event type.
	type Event: From<Event<Self>> + Into<<Self as frame_system::Trait>::Event>;

	/// Handler for the unbalanced reduction when slashing a staker.
	type Slash: OnUnbalanced<NegativeImbalanceOf<Self>>;

	/// Handler for the unbalanced increment when rewarding a staker.
	type Reward: OnUnbalanced<PositiveImbalanceOf<Self>>;

	/// Number of sessions per era.
	type SessionsPerEra: Get<SessionIndex>;

	/// Number of eras that staked funds must remain bonded for.
	type BondingDuration: Get<EraIndex>;

	/// Number of eras that slashes are deferred by, after computation. This
	/// should be less than the bonding duration. Set to 0 if slashes should be
	/// applied immediately, without opportunity for intervention.
	type SlashDeferDuration: Get<EraIndex>;

	/// The origin which can cancel a deferred slash. Root can always do this.
	type SlashCancelOrigin: EnsureOrigin<Self::Origin>;

	/// Interface for interacting with a session module.
	type SessionInterface: self::SessionInterface<Self::AccountId>;

	/// The NPoS reward curve to use.
	type RewardCurve: Get<&'static PiecewiseLinear<'static>>;

	/// Something that can predict the next session change.
	type NextSessionChange: EstimateNextSessionChange<Self::BlockNumber>;

	/// How many blocks ahead of the era do we try to run the phragmen offchain? Setting this to
	/// zero will disable the offchain compute and only on-chain seq-phragmen will be used.
	type ElectionLookahead: Get<Self::BlockNumber>;

	/// The overarching call type.
	type Call: From<Call<Self>> + IsSubType<Module<Self>, Self> + Clone;

	/// A transaction submitter.
	type SubmitTransaction: SubmitUnsignedTransaction<Self, <Self as Trait>::Call>;

	/// Key type used to sign and verify transaction.
	type KeyType: RuntimeAppPublic + Member + Parameter + Default;
}

/// Mode of era-forcing.
#[derive(Copy, Clone, PartialEq, Eq, Encode, Decode, RuntimeDebug)]
#[cfg_attr(feature = "std", derive(Serialize, Deserialize))]
pub enum Forcing {
	/// Not forcing anything - just let whatever happen.
	NotForcing,
	/// Force a new era, then reset to `NotForcing` as soon as it is done.
	ForceNew,
	/// Avoid a new era indefinitely.
	ForceNone,
	/// Force a new era at the end of all sessions indefinitely.
	ForceAlways,
}

impl Default for Forcing {
	fn default() -> Self { Forcing::NotForcing }
}

decl_storage! {
	trait Store for Module<T: Trait> as Staking {
		/// The ideal number of staking participants.
		pub ValidatorCount get(fn validator_count) config(): u32;
		/// Minimum number of staking participants before emergency conditions are imposed.
		pub MinimumValidatorCount get(fn minimum_validator_count) config():
			u32 = DEFAULT_MINIMUM_VALIDATOR_COUNT;

		/// Any validators that may never be slashed or forcibly kicked. It's a Vec since they're
		/// easy to initialize and the performance hit is minimal (we expect no more than four
		/// invulnerables) and restricted to testnets.
		pub Invulnerables get(fn invulnerables) config(): Vec<T::AccountId>;

		/// Map from all locked "stash" accounts to the controller account.
		pub Bonded get(fn bonded): map hasher(blake2_256) T::AccountId => Option<T::AccountId>;
		/// Map from all (unlocked) "controller" accounts to the info regarding the staking.
		pub Ledger get(fn ledger):
			map hasher(blake2_256) T::AccountId
			=> Option<StakingLedger<T::AccountId, BalanceOf<T>>>;

		/// Where the reward payment should be made. Keyed by stash.
		pub Payee get(fn payee): map hasher(blake2_256) T::AccountId => RewardDestination;

		/// The map from (wannabe) validator stash key to the preferences of that validator.
		pub Validators get(fn validators):
			linked_map hasher(blake2_256) T::AccountId => ValidatorPrefs;

		/// The map from nominator stash key to the set of stash keys of all validators to nominate.
		///
		/// NOTE: is private so that we can ensure upgraded before all typical accesses.
		/// Direct storage APIs can still bypass this protection.
		Nominators get(fn nominators):
			linked_map hasher(blake2_256) T::AccountId => Option<Nominations<T::AccountId>>;

		/// Nominators for a particular account that is in action right now. You can't iterate
		/// through validators here, but you can find them in the Session module.
		///
		/// This is keyed by the stash account.
		pub Stakers get(fn stakers):
			map hasher(blake2_256) T::AccountId => Exposure<T::AccountId, BalanceOf<T>>;

		/// Snapshot of validators at the beginning of the current election window. This should only
		/// have a value when [`EraElectionStatus`] == `ElectionStatus::Open(_)`.
		pub SnapshotValidators get(fn snapshot_validators): Option<Vec<T::AccountId>>;

		/// Snapshot of nominators at the beginning of the current election window. This should only
		/// have a value when [`EraElectionStatus`] == `ElectionStatus::Open(_)`.
		pub SnapshotNominators get(fn snapshot_nominators): Option<Vec<T::AccountId>>;

		/// The currently elected validator set keyed by stash account ID.
		pub CurrentElected get(fn current_elected): Vec<T::AccountId>;

		/// The current set of staking keys.
		pub Keys get(fn keys): Vec<T::KeyType>;

		/// The next validator set. At the end of an era, if this is available (potentially from the
		/// result of an offchain worker), it is immediately used. Otherwise, the on-chain election
		/// is executed.
		pub QueuedElected get(fn queued_elected): Option<ElectionResult<T::AccountId, BalanceOf<T>>>;

		/// The score of the current [`QueuedElected`].
		pub QueuedScore get(fn queued_score): Option<PhragmenScore>;

		/// Flag to control the execution of the offchain election.
		pub EraElectionStatus get(fn era_election_status): ElectionStatus<T::BlockNumber>;

		/// The current era index.
		pub CurrentEra get(fn current_era) config(): EraIndex;

		/// The start of the current era.
		pub CurrentEraStart get(fn current_era_start): MomentOf<T>;

		/// The session index at which the current era started.
		pub CurrentEraStartSessionIndex get(fn current_era_start_session_index): SessionIndex;

		/// Rewards for the current era. Using indices of current elected set.
		CurrentEraPointsEarned get(fn current_era_reward): EraPoints;

		/// The amount of balance actively at stake for each validator slot, currently.
		///
		/// This is used to derive rewards and punishments.
		pub SlotStake get(fn slot_stake) build(|config: &GenesisConfig<T>| {
			config.stakers.iter().map(|&(_, _, value, _)| value).min().unwrap_or_default()
		}): BalanceOf<T>;

		/// Mode of era forcing.
		pub ForceEra get(fn force_era) config(): Forcing;

		/// The percentage of the slash that is distributed to reporters.
		///
		/// The rest of the slashed value is handled by the `Slash`.
		pub SlashRewardFraction get(fn slash_reward_fraction) config(): Perbill;

		/// The amount of currency given to reporters of a slash event which was
		/// canceled by extraordinary circumstances (e.g. governance).
		pub CanceledSlashPayout get(fn canceled_payout) config(): BalanceOf<T>;

		/// All unapplied slashes that are queued for later.
		pub UnappliedSlashes:
			map hasher(blake2_256) EraIndex => Vec<UnappliedSlash<T::AccountId, BalanceOf<T>>>;

		/// A mapping from still-bonded eras to the first session index of that era.
		BondedEras: Vec<(EraIndex, SessionIndex)>;

		/// All slashing events on validators, mapped by era to the highest slash proportion
		/// and slash value of the era.
		ValidatorSlashInEra:
			double_map hasher(blake2_256) EraIndex, hasher(twox_128) T::AccountId
			=> Option<(Perbill, BalanceOf<T>)>;

		/// All slashing events on nominators, mapped by era to the highest slash value of the era.
		NominatorSlashInEra:
			double_map hasher(blake2_256) EraIndex, hasher(twox_128) T::AccountId
			=> Option<BalanceOf<T>>;

		/// Slashing spans for stash accounts.
		SlashingSpans: map hasher(blake2_256) T::AccountId => Option<slashing::SlashingSpans>;

		/// Records information about the maximum slash of a stash within a slashing span,
		/// as well as how much reward has been paid out.
		SpanSlash:
			map hasher(blake2_256) (T::AccountId, slashing::SpanIndex)
			=> slashing::SpanRecord<BalanceOf<T>>;

		/// The earliest era for which we have a pending, unapplied slash.
		EarliestUnappliedSlash: Option<EraIndex>;
	}
	add_extra_genesis {
		config(stakers):
			Vec<(T::AccountId, T::AccountId, BalanceOf<T>, StakerStatus<T::AccountId>)>;
		build(|config: &GenesisConfig<T>| {
			for &(ref stash, ref controller, balance, ref status) in &config.stakers {
				assert!(
					T::Currency::free_balance(&stash) >= balance,
					"Stash does not have enough balance to bond."
				);
				let _ = <Module<T>>::bond(
					T::Origin::from(Some(stash.clone()).into()),
					T::Lookup::unlookup(controller.clone()),
					balance,
					RewardDestination::Staked,
				);
				let _ = match status {
					StakerStatus::Validator => {
						<Module<T>>::validate(
							T::Origin::from(Some(controller.clone()).into()),
							Default::default(),
						)
					},
					StakerStatus::Nominator(votes) => {
						<Module<T>>::nominate(
							T::Origin::from(Some(controller.clone()).into()),
							votes.iter().map(|l| T::Lookup::unlookup(l.clone())).collect(),
						)
					}, _ => Ok(())
				};
			}
		});
	}
}

decl_event!(
	pub enum Event<T> where Balance = BalanceOf<T>, <T as frame_system::Trait>::AccountId {
		/// All validators have been rewarded by the first balance; the second is the remainder
		/// from the maximum amount of reward.
		Reward(Balance, Balance),
		/// One validator (and its nominators) has been slashed by the given amount.
		Slash(AccountId, Balance),
		/// An old slashing report from a prior era was discarded because it could
		/// not be processed.
		OldSlashingReportDiscarded(SessionIndex),
		/// A new set of stakers was elected with the given computation method.
		StakingElection(ElectionCompute),
	}
);

decl_error! {
	/// Error for the staking module.
	pub enum Error for Module<T: Trait> {
		/// Not a controller account.
		NotController,
		/// Not a stash account.
		NotStash,
		/// Stash is already bonded.
		AlreadyBonded,
		/// Controller is already paired.
		AlreadyPaired,
		/// Targets cannot be empty.
		EmptyTargets,
		/// Duplicate index.
		DuplicateIndex,
		/// Slash record index out of bounds.
		InvalidSlashIndex,
		/// Can not bond with value less than minimum balance.
		InsufficientValue,
		/// Can not schedule more unlock chunks.
		NoMoreChunks,
		/// Can not rebond without unlocking chunks.
		NoUnlockChunk,
		/// The submitted result is received out of the open window.
		PhragmenEarlySubmission,
		/// The submitted result is not as good as the one stored on chain.
		PhragmenWeakSubmission,
		/// The submitted result has unknown edges that are not among the presented winners.
		PhragmenBogusEdge,
		/// One of the submitted winners is not an active candidate on chain.
		PhragmenBogusWinner,
		/// One of the submitted nominators is not an active nominator on chain.
		PhragmenBogusNominator,
		/// One of the submitted nominators has an edge to which they have not voted on chain.
		PhragmenBogusNomination,
		/// A self vote must only be originated from a validator to ONLY themselves.
		PhragmenBogusSelfVote,
		/// The claimed score does not match with the one computed from the data.
		PhragmenBogusScore,
		/// Error while building the assignment type from the compact.
		PhragmenBogusCompact,
		/// Incorrect number of winners were presented.
		PhragmenBogusWinnerCount,
		/// The snapshot data of the current window is missing.
		SnapshotUnavailable,
	}
}

decl_module! {
	pub struct Module<T: Trait> for enum Call where origin: T::Origin {
		/// Number of sessions per era.
		const SessionsPerEra: SessionIndex = T::SessionsPerEra::get();

		/// Number of eras that staked funds must remain bonded for.
		const BondingDuration: EraIndex = T::BondingDuration::get();

		type Error = Error<T>;

		fn deposit_event() = default;

		/// Does the following:
		///
		/// 1. potential storage migration
		/// 2. sets `ElectionStatus` to `Triggered(now)` where `now` is the block number at which
		///    the election window has opened. The offchain worker, if applicable, will execute at
		///    the end of the current block. `submit_election_solution` will accept solutions from
		///    this block until the end of the era.
		fn on_initialize(now: T::BlockNumber) {
			Self::ensure_storage_upgraded();
			if
				// if we don't have any ongoing offchain compute.
				Self::era_election_status() == ElectionStatus::Close &&
				// and an era is about to be changed.
				Self::is_current_session_final()
			{
				let next_session_change =
					T::NextSessionChange::estimate_next_session_change(now);
				if let Some(remaining) = next_session_change.checked_sub(&now) {
					if remaining <= T::ElectionLookahead::get() && !remaining.is_zero() {
						// create snapshot.
						if Self::create_stakers_snapshot() {
							// Set the flag to make sure we don't waste any compute here in the same era
							// after we have triggered the offline compute.
							<EraElectionStatus<T>>::put(
								ElectionStatus::<T::BlockNumber>::Open(now)
							);
							debug::native::info!(
								target: "staking",
								"Election window is Open({:?}). Snapshot created",
								now,
							);
						} else {
							debug::native::warn!(
								target: "staking",
								"Failed to create snapshot at {:?}. Election window will remain closed.",
								now,
							);
						}

					}
				}
			}
		}

		/// Check if the current block number is the one at which the election window has been set
		/// to open. If so, it runs the offchain worker code.
		fn offchain_worker(now: T::BlockNumber) {
			debug::RuntimeLogger::init();
			use offchain_election::{set_check_offchain_execution_status, compute_offchain_election};

			let window_open =
				Self::era_election_status() == ElectionStatus::<T::BlockNumber>::Open(now);

			if window_open {
				let offchain_status = set_check_offchain_execution_status::<T>(now);
				if let Err(why) = offchain_status {
					debug::native::warn!(
						target: "staking",
						"skipping offchain call in open election window due to [{}]",
						why,
					);
				} else {
					if let Err(e) = compute_offchain_election::<T>() {
						debug::native::warn!(
							target: "staking",
							"Error in phragmen offchain worker call: {:?}",
							e,
						);
					};
				}
			}
		}

		fn on_finalize() {
			// Set the start of the first era.
			if !<CurrentEraStart<T>>::exists() {
				<CurrentEraStart<T>>::put(T::Time::now());
			}
		}

		/// Submit a phragmen result to the chain. If the solution:
		///
		/// 1. is valid
		/// 2. has a better score than a potentially existing solution on chain
		///
		/// then, it will be put on chain.
		///
		/// A solution consists of two pieces of data:
		///
		/// 1. `winners`: a flat vector of all the winners of the round.
		/// 2. `assignments`: the compact version of an assignment vector that encodes the edge
		///    weights.
		///
		/// Both of which may be computed using the [`phragmen`], or any other algorithm.
		///
		/// Additionally, the submitter must provide:
		///
		/// - The score that they claim their solution has.
		///
		/// Both validators and nominators will be represented by indices in the solution. The
		/// indices should respect the corresponding types ([`ValidatorIndex`] and
		/// [`NominatorIndex`]). Moreover, they should be valid when used to index into
		/// [`SnapshotValidators`] and [`SnapshotNominators`]. Any invalid index will cause the
		/// solution to be rejected.
		///
		/// A solution is valid if:
		///
		/// 0. It is submitted when [`EraElectionStatus`] is `Open`.
		/// 1. Its claimed score is equal to the score computed on-chain.
		/// 2. Presents the correct number of winners.
		/// 3. All indexes must be value according to the snapshot vectors. All edge values must
		///    also be correct and should not overflow the granularity of the ratio type (i.e. 256
		///    or billion).
		/// 4. For each edge, all targets are actually nominated by the voter.
		/// 5. Has correct self-votes.
		///
		/// A solutions score is consisted of 3 parameters:
		///
		/// 1. `min { support.total }` for each support of a winner. This value should be maximized.
		/// 2. `sum { support.total }` for each support of a winner. This value should be minimized.
		/// 3. `sum { support.total^2 }` for each support of a winner. This value should be
		///    minimized (to ensure less variance)
		///
		/// # <weight>
		/// E: number of edges.
		/// m: size of winner committee.
		/// n: number of nominators.
		/// d: edge degree aka MAX_NOMINATIONS = 16
		/// v: number of on-chain validator candidates.
		///
		/// NOTE: given a solution which is reduced, we can enable a new check the ensure `|E| < n +
		/// m`.
		///
		/// major steps (all done in `check_and_replace_solution`):
		///
		/// - Storage: O(1) read `ElectionStatus`.
		/// - Storage: O(1) read `PhragmenScore`.
		/// - Storage: O(1) read `ValidatorCount`.
		/// - Storage: O(1) length read from `SnapshotValidators`.
		/// - Storage: O(v) reads of `AccountId`.
		/// - Memory: O(m) iterations to map winner index to validator id.
		/// - Storage: O(n) reads `AccountId`.
		/// - Memory: O(n + m) reads to map index to `AccountId` for un-compact.
		/// - Storage: O(e) accountid reads from `Nomination` to read correct nominations.
		/// - Storage: O(e) calls into `slashable_balance_of_extended` to convert ratio to staked.
		/// - Memory: build_support_map. O(e).
		/// - Memory: evaluate_support: O(E).
		/// - Storage: O(e) writes to `QueuedElected`.
		/// - Storage: O(1) write to `QueuedScore`
		///
		/// The weight of this call is 1/10th of the blocks total weight.
		/// # </weight>
		#[weight = SimpleDispatchInfo::FixedNormal(100_000_000)]
		pub fn submit_election_solution(
			origin,
			winners: Vec<ValidatorIndex>,
			compact_assignments: CompactOf<T>,
			score: PhragmenScore,
		) {
			let _who = ensure_signed(origin)?;
			Self::check_and_replace_solution(
				winners,
				compact_assignments,
				ElectionCompute::Signed,
				score,
			)?
		}

		/// Unsigned version of `submit_election_solution`. Will only be accepted from those who are
		/// in the current validator set.
<<<<<<< HEAD
=======
		#[weight = SimpleDispatchInfo::FixedNormal(100_000_000)]
>>>>>>> 16d8c649
		pub fn submit_election_solution_unsigned(
			origin,
			winners: Vec<ValidatorIndex>,
			compact_assignments: CompactOf<T>,
			score: PhragmenScore,
			// already used and checked in ValidateUnsigned.
			_validator_index: u32,
			_signature: <T::KeyType as RuntimeAppPublic>::Signature,
		) {
			ensure_none(origin)?;
			Self::check_and_replace_solution(
				winners,
				compact_assignments,
				ElectionCompute::Authority,
				score,
			)?
		}

		/// Take the origin account as a stash and lock up `value` of its balance. `controller` will
		/// be the account that controls it.
		///
		/// `value` must be more than the `minimum_balance` specified by `T::Currency`.
		///
		/// The dispatch origin for this call must be _Signed_ by the stash account.
		///
		/// # <weight>
		/// - Independent of the arguments. Moderate complexity.
		/// - O(1).
		/// - Three extra DB entries.
		///
		/// NOTE: Two of the storage writes (`Self::bonded`, `Self::payee`) are _never_ cleaned
		/// unless the `origin` falls below _existential deposit_ and gets removed as dust.
		/// # </weight>
		#[weight = SimpleDispatchInfo::FixedNormal(500_000)]
		fn bond(origin,
			controller: <T::Lookup as StaticLookup>::Source,
			#[compact] value: BalanceOf<T>,
			payee: RewardDestination,
		) {
			let stash = ensure_signed(origin)?;

			if <Bonded<T>>::contains_key(&stash) {
				Err(Error::<T>::AlreadyBonded)?
			}

			let controller = T::Lookup::lookup(controller)?;

			if <Ledger<T>>::contains_key(&controller) {
				Err(Error::<T>::AlreadyPaired)?
			}

			// reject a bond which is considered to be _dust_.
			if value < T::Currency::minimum_balance() {
				Err(Error::<T>::InsufficientValue)?
			}

			// You're auto-bonded forever, here. We might improve this by only bonding when
			// you actually validate/nominate and remove once you unbond __everything__.
			<Bonded<T>>::insert(&stash, &controller);
			<Payee<T>>::insert(&stash, payee);

			let stash_balance = T::Currency::free_balance(&stash);
			let value = value.min(stash_balance);
			let item = StakingLedger { stash, total: value, active: value, unlocking: vec![] };
			Self::update_ledger(&controller, &item);
		}

		/// Add some extra amount that have appeared in the stash `free_balance` into the balance up
		/// for staking.
		///
		/// Use this if there are additional funds in your stash account that you wish to bond.
		/// Unlike [`bond`] or [`unbond`] this function does not impose any limitation on the amount
		/// that can be added.
		///
		/// The dispatch origin for this call must be _Signed_ by the stash, not the controller.
		///
		/// # <weight>
		/// - Independent of the arguments. Insignificant complexity.
		/// - O(1).
		/// - One DB entry.
		/// # </weight>
		#[weight = SimpleDispatchInfo::FixedNormal(500_000)]
		fn bond_extra(origin, #[compact] max_additional: BalanceOf<T>) {
			let stash = ensure_signed(origin)?;

			let controller = Self::bonded(&stash).ok_or(Error::<T>::NotStash)?;
			let mut ledger = Self::ledger(&controller).ok_or(Error::<T>::NotController)?;

			let stash_balance = T::Currency::free_balance(&stash);

			if let Some(extra) = stash_balance.checked_sub(&ledger.total) {
				let extra = extra.min(max_additional);
				ledger.total += extra;
				ledger.active += extra;
				Self::update_ledger(&controller, &ledger);
			}
		}

		/// Schedule a portion of the stash to be unlocked ready for transfer out after the bond
		/// period ends. If this leaves an amount actively bonded less than
		/// T::Currency::minimum_balance(), then it is increased to the full amount.
		///
		/// Once the unlock period is done, you can call `withdraw_unbonded` to actually move
		/// the funds out of management ready for transfer.
		///
		/// No more than a limited number of unlocking chunks (see `MAX_UNLOCKING_CHUNKS`)
		/// can co-exists at the same time. In that case, [`Call::withdraw_unbonded`] need
		/// to be called first to remove some of the chunks (if possible).
		///
		/// The dispatch origin for this call must be _Signed_ by the controller, not the stash.
		///
		/// See also [`Call::withdraw_unbonded`].
		///
		/// # <weight>
		/// - Independent of the arguments. Limited but potentially exploitable complexity.
		/// - Contains a limited number of reads.
		/// - Each call (requires the remainder of the bonded balance to be above `minimum_balance`)
		///   will cause a new entry to be inserted into a vector (`Ledger.unlocking`) kept in storage.
		///   The only way to clean the aforementioned storage item is also user-controlled via `withdraw_unbonded`.
		/// - One DB entry.
		/// </weight>
		#[weight = SimpleDispatchInfo::FixedNormal(400_000)]
		fn unbond(origin, #[compact] value: BalanceOf<T>) {
			let controller = ensure_signed(origin)?;
			let mut ledger = Self::ledger(&controller).ok_or(Error::<T>::NotController)?;
			ensure!(
				ledger.unlocking.len() < MAX_UNLOCKING_CHUNKS,
				Error::<T>::NoMoreChunks,
			);

			let mut value = value.min(ledger.active);

			if !value.is_zero() {
				ledger.active -= value;

				// Avoid there being a dust balance left in the staking system.
				if ledger.active < T::Currency::minimum_balance() {
					value += ledger.active;
					ledger.active = Zero::zero();
				}

				let era = Self::current_era() + T::BondingDuration::get();
				ledger.unlocking.push(UnlockChunk { value, era });
				Self::update_ledger(&controller, &ledger);
			}
		}

		/// Remove any unlocked chunks from the `unlocking` queue from our management.
		///
		/// This essentially frees up that balance to be used by the stash account to do
		/// whatever it wants.
		///
		/// The dispatch origin for this call must be _Signed_ by the controller, not the stash.
		///
		/// See also [`Call::unbond`].
		///
		/// # <weight>
		/// - Could be dependent on the `origin` argument and how much `unlocking` chunks exist.
		///  It implies `consolidate_unlocked` which loops over `Ledger.unlocking`, which is
		///  indirectly user-controlled. See [`unbond`] for more detail.
		/// - Contains a limited number of reads, yet the size of which could be large based on `ledger`.
		/// - Writes are limited to the `origin` account key.
		/// # </weight>
		#[weight = SimpleDispatchInfo::FixedNormal(400_000)]
		fn withdraw_unbonded(origin) {
			let controller = ensure_signed(origin)?;
			let ledger = Self::ledger(&controller).ok_or(Error::<T>::NotController)?;
			let ledger = ledger.consolidate_unlocked(Self::current_era());

			if ledger.unlocking.is_empty() && ledger.active.is_zero() {
				// This account must have called `unbond()` with some value that caused the active
				// portion to fall below existential deposit + will have no more unlocking chunks
				// left. We can now safely remove this.
				let stash = ledger.stash;
				// remove the lock.
				T::Currency::remove_lock(STAKING_ID, &stash);
				// remove all staking-related information.
				Self::kill_stash(&stash);
			} else {
				// This was the consequence of a partial unbond. just update the ledger and move on.
				Self::update_ledger(&controller, &ledger);
			}
		}

		/// Declare the desire to validate for the origin controller.
		///
		/// Effects will be felt at the beginning of the next era.
		///
		/// The dispatch origin for this call must be _Signed_ by the controller, not the stash.
		///
		/// # <weight>
		/// - Independent of the arguments. Insignificant complexity.
		/// - Contains a limited number of reads.
		/// - Writes are limited to the `origin` account key.
		/// # </weight>
		#[weight = SimpleDispatchInfo::FixedNormal(750_000)]
		fn validate(origin, prefs: ValidatorPrefs) {
			Self::ensure_storage_upgraded();

			let controller = ensure_signed(origin)?;
			let ledger = Self::ledger(&controller).ok_or(Error::<T>::NotController)?;
			let stash = &ledger.stash;
			<Nominators<T>>::remove(stash);
			<Validators<T>>::insert(stash, prefs);
		}

		/// Declare the desire to nominate `targets` for the origin controller.
		///
		/// Effects will be felt at the beginning of the next era.
		///
		/// The dispatch origin for this call must be _Signed_ by the controller, not the stash.
		///
		/// # <weight>
		/// - The transaction's complexity is proportional to the size of `targets`,
		/// which is capped at `MAX_NOMINATIONS`.
		/// - Both the reads and writes follow a similar pattern.
		/// # </weight>
		#[weight = SimpleDispatchInfo::FixedNormal(750_000)]
		fn nominate(origin, targets: Vec<<T::Lookup as StaticLookup>::Source>) {
			Self::ensure_storage_upgraded();

			let controller = ensure_signed(origin)?;
			let ledger = Self::ledger(&controller).ok_or(Error::<T>::NotController)?;
			let stash = &ledger.stash;
			ensure!(!targets.is_empty(), Error::<T>::EmptyTargets);
			let targets = targets.into_iter()
				.take(MAX_NOMINATIONS)
				.map(|t| T::Lookup::lookup(t))
				.collect::<result::Result<Vec<T::AccountId>, _>>()?;

			let nominations = Nominations {
				targets,
				submitted_in: Self::current_era(),
				suppressed: false,
			};

			<Validators<T>>::remove(stash);
			<Nominators<T>>::insert(stash, &nominations);
		}

		/// Declare no desire to either validate or nominate.
		///
		/// Effects will be felt at the beginning of the next era.
		///
		/// The dispatch origin for this call must be _Signed_ by the controller, not the stash.
		///
		/// # <weight>
		/// - Independent of the arguments. Insignificant complexity.
		/// - Contains one read.
		/// - Writes are limited to the `origin` account key.
		/// # </weight>
		#[weight = SimpleDispatchInfo::FixedNormal(500_000)]
		fn chill(origin) {
			let controller = ensure_signed(origin)?;
			let ledger = Self::ledger(&controller).ok_or(Error::<T>::NotController)?;
			Self::chill_stash(&ledger.stash);
		}

		/// (Re-)set the payment target for a controller.
		///
		/// Effects will be felt at the beginning of the next era.
		///
		/// The dispatch origin for this call must be _Signed_ by the controller, not the stash.
		///
		/// # <weight>
		/// - Independent of the arguments. Insignificant complexity.
		/// - Contains a limited number of reads.
		/// - Writes are limited to the `origin` account key.
		/// # </weight>
		#[weight = SimpleDispatchInfo::FixedNormal(500_000)]
		fn set_payee(origin, payee: RewardDestination) {
			let controller = ensure_signed(origin)?;
			let ledger = Self::ledger(&controller).ok_or(Error::<T>::NotController)?;
			let stash = &ledger.stash;
			<Payee<T>>::insert(stash, payee);
		}

		/// (Re-)set the controller of a stash.
		///
		/// Effects will be felt at the beginning of the next era.
		///
		/// The dispatch origin for this call must be _Signed_ by the stash, not the controller.
		///
		/// # <weight>
		/// - Independent of the arguments. Insignificant complexity.
		/// - Contains a limited number of reads.
		/// - Writes are limited to the `origin` account key.
		/// # </weight>
		#[weight = SimpleDispatchInfo::FixedNormal(750_000)]
		fn set_controller(origin, controller: <T::Lookup as StaticLookup>::Source) {
			let stash = ensure_signed(origin)?;
			let old_controller = Self::bonded(&stash).ok_or(Error::<T>::NotStash)?;
			let controller = T::Lookup::lookup(controller)?;
			if <Ledger<T>>::contains_key(&controller) {
				Err(Error::<T>::AlreadyPaired)?
			}
			if controller != old_controller {
				<Bonded<T>>::insert(&stash, &controller);
				if let Some(l) = <Ledger<T>>::take(&old_controller) {
					<Ledger<T>>::insert(&controller, l);
				}
			}
		}

		/// The ideal number of validators.
		#[weight = SimpleDispatchInfo::FixedNormal(5_000)]
		fn set_validator_count(origin, #[compact] new: u32) {
			ensure_root(origin)?;
			ValidatorCount::put(new);
		}

		// ----- Root calls.

		/// Force there to be no new eras indefinitely.
		///
		/// # <weight>
		/// - No arguments.
		/// # </weight>
		#[weight = SimpleDispatchInfo::FixedNormal(5_000)]
		fn force_no_eras(origin) {
			ensure_root(origin)?;
			ForceEra::put(Forcing::ForceNone);
		}

		/// Force there to be a new era at the end of the next session. After this, it will be
		/// reset to normal (non-forced) behaviour.
		///
		/// # <weight>
		/// - No arguments.
		/// # </weight>
		#[weight = SimpleDispatchInfo::FixedNormal(5_000)]
		fn force_new_era(origin) {
			ensure_root(origin)?;
			ForceEra::put(Forcing::ForceNew);
		}

		/// Set the validators who cannot be slashed (if any).
		#[weight = SimpleDispatchInfo::FixedNormal(5_000)]
		fn set_invulnerables(origin, validators: Vec<T::AccountId>) {
			ensure_root(origin)?;
			<Invulnerables<T>>::put(validators);
		}

		/// Force a current staker to become completely unstaked, immediately.
		#[weight = SimpleDispatchInfo::FixedNormal(10_000)]
		fn force_unstake(origin, stash: T::AccountId) {
			ensure_root(origin)?;

			// remove the lock.
			T::Currency::remove_lock(STAKING_ID, &stash);
			// remove all staking-related information.
			Self::kill_stash(&stash);
		}

		/// Force there to be a new era at the end of sessions indefinitely.
		///
		/// # <weight>
		/// - One storage write
		/// # </weight>
		#[weight = SimpleDispatchInfo::FixedNormal(5_000)]
		fn force_new_era_always(origin) {
			ensure_root(origin)?;
			ForceEra::put(Forcing::ForceAlways);
		}

		/// Cancel enactment of a deferred slash. Can be called by either the root origin or
		/// the `T::SlashCancelOrigin`.
		/// passing the era and indices of the slashes for that era to kill.
		///
		/// # <weight>
		/// - One storage write.
		/// # </weight>
		#[weight = SimpleDispatchInfo::FixedNormal(1_000_000)]
		fn cancel_deferred_slash(origin, era: EraIndex, slash_indices: Vec<u32>) {
			T::SlashCancelOrigin::try_origin(origin)
				.map(|_| ())
				.or_else(ensure_root)?;

			let mut slash_indices = slash_indices;
			slash_indices.sort_unstable();
			let mut unapplied = <Self as Store>::UnappliedSlashes::get(&era);

			for (removed, index) in slash_indices.into_iter().enumerate() {
				let index = index as usize;

				// if `index` is not duplicate, `removed` must be <= index.
				ensure!(removed <= index, Error::<T>::DuplicateIndex);

				// all prior removals were from before this index, since the
				// list is sorted.
				let index = index - removed;
				ensure!(index < unapplied.len(), Error::<T>::InvalidSlashIndex);

				unapplied.remove(index);
			}

			<Self as Store>::UnappliedSlashes::insert(&era, &unapplied);
		}

		/// Rebond a portion of the stash scheduled to be unlocked.
		///
		/// # <weight>
		/// - Time complexity: O(1). Bounded by `MAX_UNLOCKING_CHUNKS`.
		/// - Storage changes: Can't increase storage, only decrease it.
		/// # </weight>
		#[weight = SimpleDispatchInfo::FixedNormal(500_000)]
		fn rebond(origin, #[compact] value: BalanceOf<T>) {
			let controller = ensure_signed(origin)?;
			let ledger = Self::ledger(&controller).ok_or(Error::<T>::NotController)?;
			ensure!(
				ledger.unlocking.len() > 0,
				Error::<T>::NoUnlockChunk,
			);

			let ledger = ledger.rebond(value);

			Self::update_ledger(&controller, &ledger);
		}
	}
}

impl<T: Trait> Module<T> {
	// PUBLIC IMMUTABLES

	/// The total balance that can be slashed from a stash account as of right now.
	pub fn slashable_balance_of(stash: &T::AccountId) -> BalanceOf<T> {
		Self::bonded(stash).and_then(Self::ledger).map(|l| l.active).unwrap_or_default()
	}

	/// internal impl of [`slashable_balance_of`] that returns [`ExtendedBalance`].
	fn slashable_balance_of_extended(stash: &T::AccountId) -> ExtendedBalance {
		<T::CurrencyToVote as Convert<BalanceOf<T>, u64>>::convert(
			Self::slashable_balance_of(stash)
		) as ExtendedBalance
	}

	/// returns true if the end of the current session leads to an era change.
	fn is_current_session_final() -> bool {
		let current_index = T::SessionInterface::current_index();
		let era_length = current_index
			.checked_sub(Self::current_era_start_session_index())
			.unwrap_or(0);
		let session_per_era = T::SessionsPerEra::get()
			.checked_sub(One::one())
			.unwrap_or(0);
		era_length >= session_per_era
	}

	/// Dump the list of validators and nominators into vectors and keep them on-chain.
	///
	/// This data is used to efficiently evaluate election results.
	fn create_stakers_snapshot() -> bool {
		let validators = <Validators<T>>::enumerate().map(|(v, _)| v).collect::<Vec<_>>();
		let mut nominators = <Nominators<T>>::enumerate().map(|(n, _)| n).collect::<Vec<_>>();

		// all validators nominate themselves;
		nominators.extend(validators.clone());

		let num_validators = validators.len() as u32;
		let num_nominators = nominators.len() as u32;
		if num_validators > MAX_VALIDATORS || num_nominators > MAX_NOMINATORS {
			debug::native::warn!(
				target: "staking",
				"Snapshot size too big [{} <> {}][{} <> {}].",
				num_validators,
				MAX_VALIDATORS,
				num_nominators,
				MAX_NOMINATORS,
			);
			false
		} else {
			<SnapshotValidators<T>>::put(validators);
			<SnapshotNominators<T>>::put(nominators);
			true
		}

	}

	/// Clears both snapshots of stakers.
	fn kill_stakers_snapshot() {
		<SnapshotValidators<T>>::kill();
		<SnapshotNominators<T>>::kill();
	}

	// MUTABLES (DANGEROUS)

	/// Update the ledger for a controller. This will also update the stash lock. The lock will
	/// will lock the entire funds except paying for further transactions.
	fn update_ledger(
		controller: &T::AccountId,
		ledger: &StakingLedger<T::AccountId, BalanceOf<T>>
	) {
		T::Currency::set_lock(
			STAKING_ID,
			&ledger.stash,
			ledger.total,
			WithdrawReasons::all(),
		);
		<Ledger<T>>::insert(controller, ledger);
	}

	/// Chill a stash account.
	fn chill_stash(stash: &T::AccountId) {
		<Validators<T>>::remove(stash);
		<Nominators<T>>::remove(stash);
	}

	/// Ensures storage is upgraded to most recent necessary state.
	///
	/// Right now it's a no-op as all networks that are supported by Substrate Frame Core are
	/// running with the latest staking storage scheme.
	fn ensure_storage_upgraded() {}

	/// Actually make a payment to a staker. This uses the currency's reward function
	/// to pay the right payee for the given staker account.
	fn make_payout(stash: &T::AccountId, amount: BalanceOf<T>) -> Option<PositiveImbalanceOf<T>> {
		let dest = Self::payee(stash);
		match dest {
			RewardDestination::Controller => Self::bonded(stash)
				.and_then(|controller|
					T::Currency::deposit_into_existing(&controller, amount).ok()
				),
			RewardDestination::Stash =>
				T::Currency::deposit_into_existing(stash, amount).ok(),
			RewardDestination::Staked => Self::bonded(stash)
				.and_then(|c| Self::ledger(&c).map(|l| (c, l)))
				.and_then(|(controller, mut l)| {
					l.active += amount;
					l.total += amount;
					let r = T::Currency::deposit_into_existing(stash, amount).ok();
					Self::update_ledger(&controller, &l);
					r
				}),
		}
	}

	/// Reward a given validator by a specific amount. Add the reward to the validator's, and its
	/// nominators' balance, pro-rata based on their exposure, after having removed the validator's
	/// pre-payout cut.
	fn reward_validator(stash: &T::AccountId, reward: BalanceOf<T>) -> PositiveImbalanceOf<T> {
		let off_the_table = Self::validators(stash).commission * reward;
		let reward = reward.saturating_sub(off_the_table);
		let mut imbalance = <PositiveImbalanceOf<T>>::zero();
		let validator_cut = if reward.is_zero() {
			Zero::zero()
		} else {
			let exposure = Self::stakers(stash);
			let total = exposure.total.max(One::one());

			for i in &exposure.others {
				let per_u64 = Perbill::from_rational_approximation(i.value, total);
				imbalance.maybe_subsume(Self::make_payout(&i.who, per_u64 * reward));
			}

			let per_u64 = Perbill::from_rational_approximation(exposure.own, total);
			per_u64 * reward
		};

		imbalance.maybe_subsume(Self::make_payout(stash, validator_cut + off_the_table));

		imbalance
	}

	/// Session has just ended. Provide the validator set for the next session if it's an era-end.
	fn new_session(session_index: SessionIndex) -> Option<Vec<T::AccountId>> {
		let era_length = session_index
			.checked_sub(Self::current_era_start_session_index())
			.unwrap_or(0);
		match ForceEra::get() {
			Forcing::ForceNew => ForceEra::kill(),
			Forcing::ForceAlways => (),
			Forcing::NotForcing if era_length >= T::SessionsPerEra::get() => (),
			_ => return None,
		}

		Self::new_era(session_index)
	}

	/// Initialize the first session (and consequently the first era)
	fn initial_session() -> Option<Vec<T::AccountId>> {
		// note: `CurrentEraStart` is set in `on_finalize` of the first block because now is not
		// available yet.
		CurrentEraStartSessionIndex::put(0);
		BondedEras::mutate(|bonded| bonded.push((0, 0)));
		Self::select_and_update_validators()
	}

	/// Checks a given solution and if correct and improved, writes it on chain as the queued result
	/// of the next round. This may be called by both a signed and an unsigned transaction.
	fn check_and_replace_solution(
		winners: Vec<ValidatorIndex>,
		compact_assignments: CompactOf<T>,
		compute: ElectionCompute,
		claimed_score: PhragmenScore,
	) -> Result<(), Error<T>> {
		// discard early solutions
		match Self::era_election_status() {
			ElectionStatus::Close => Err(Error::<T>::PhragmenEarlySubmission)?,
			ElectionStatus::Open(_) => { /* Open and no solutions received. Allowed. */ },
		}

		// assume the given score is valid. Is it better than what we have on-chain, if we have any?
		if let Some(queued_score) = Self::queued_score() {
			ensure!(
				is_score_better(queued_score, claimed_score),
				Error::<T>::PhragmenWeakSubmission,
			)
		}

		// Check that the number of presented winners is sane. Most often we have more candidates
		// that we need. Then it should be Self::validator_count(). Else it should be all the
		// candidates.
		let snapshot_length = <SnapshotValidators<T>>::decode_len()
			.map_err(|_| Error::<T>::SnapshotUnavailable)?;
		let desired_winners = Self::validator_count().min(snapshot_length as u32);
		ensure!(winners.len() as u32 == desired_winners, Error::<T>::PhragmenBogusWinnerCount);

		// decode snapshot validators.
		let snapshot_validators = Self::snapshot_validators()
			.ok_or(Error::<T>::SnapshotUnavailable)?;

		// check if all winners were legit; this is rather cheap. Replace with accountId.
		let winners = winners.into_iter().map(|widx| {
			snapshot_validators.get(widx as usize).cloned().ok_or(Error::<T>::PhragmenBogusWinner)
		}).collect::<Result<Vec<T::AccountId>, Error<T>>>()?;

		// decode the rest of the snapshot.
		let snapshot_nominators = <Module<T>>::snapshot_nominators()
			.ok_or(Error::<T>::SnapshotUnavailable)?;

		// helpers
		let nominator_at = |i: NominatorIndex| -> Option<T::AccountId> {
			// NOTE: we assume both `ValidatorIndex` and `NominatorIndex` are smaller than usize.
			snapshot_nominators.get(i as usize).cloned()
		};
		let validator_at = |i: ValidatorIndex| -> Option<T::AccountId> {
			// NOTE: we assume both `ValidatorIndex` and `NominatorIndex` are smaller than usize.
			snapshot_validators.get(i as usize).cloned()
		};

		// un-compact.
		let assignments = compact_assignments.into_assignment(
			nominator_at,
			validator_at,
		).map_err(|e| {
			debug::native::warn!(
				target: "staking",
				"un-compacting solution failed due to {:?}",
				e,
			);
			Error::<T>::PhragmenBogusCompact
		})?;

		// check all nominators actually including the claimed vote. Also check correct self votes.
		// Note that we assume all validators and nominators in `assignments` are properly bonded,
		// because they are coming from the snapshot via a given index.
		for Assignment { who, distribution } in assignments.iter() {
			let is_validator = <Validators<T>>::contains_key(&who);
			let maybe_nomination = Self::nominators(&who);

			if !(maybe_nomination.is_some() ^ is_validator) {
				// all of the indices must map to either a validator or a nominator. If this is ever
				// not the case, then the locking system of staking is most likely faulty, or we
				// have bigger problems.
				debug::native::error!(
					target: "staking",
					"detected an error in the staking locking and snapshot."
				);
				// abort.
				return Err(Error::<T>::PhragmenBogusNominator);
			}

			if !is_validator {
				// a normal vote
				let nomination = maybe_nomination.expect(
					"exactly one of maybe_validator and maybe_nomination is true. \
					is_validator is false; maybe_nomination is some; qed"
				);
				// NOTE: we don't really have to check here if the sum of all edges are the
				// nominator budged. By definition, compact -> staked ensures this.
				ensure!(
					distribution.into_iter().all(|(t, _)| {
						nomination.targets.iter().find(|&tt| tt == t).is_some()
					}),
					Error::<T>::PhragmenBogusNomination,
				);
			} else {
				// a self vote
				ensure!(distribution.len() == 1, Error::<T>::PhragmenBogusSelfVote);
				ensure!(distribution[0].0 == *who, Error::<T>::PhragmenBogusSelfVote);
				// defensive only. A compact assignment of length one does NOT encode the weight and
				// it is always created to be 100%.
				ensure!(
					distribution[0].1 == OffchainAccuracy::one(),
					Error::<T>::PhragmenBogusSelfVote,
				);
			}
		}

		// convert into staked assignments.
		let staked_assignments = sp_phragmen::assignment_ratio_to_staked(
			assignments,
			Self::slashable_balance_of_extended,
		);

		// build the support map thereof in order to evaluate.
		// OPTIMIZATION: loop to create the staked assignments but it would bloat the code. Okay for
		// now as it does not add to the complexity order.
		let (supports, num_error) = build_support_map::<T::AccountId>(
			&winners,
			&staked_assignments,
		);
		// This technically checks that all targets in all nominators were among the winners.
		ensure!(num_error == 0, Error::<T>::PhragmenBogusEdge);

		// Check if the score is the same as the claimed one.
		let submitted_score = evaluate_support(&supports);
		ensure!(submitted_score == claimed_score, Error::<T>::PhragmenBogusScore);

		// At last, alles Ok. Exposures and store the result.
		let to_balance = |e: ExtendedBalance|
			<T::CurrencyToVote as Convert<ExtendedBalance, BalanceOf<T>>>::convert(e);
		let mut slot_stake: BalanceOf<T> = Bounded::max_value();

		let exposures = supports.into_iter().map(|(validator, support)| {
			let mut others = Vec::new();
			let mut own: BalanceOf<T> = Zero::zero();
			let mut total: BalanceOf<T> = Zero::zero();
			support.voters
				.into_iter()
				.map(|(target, weight)| (target, to_balance(weight)))
				.for_each(|(nominator, stake)| {
					if nominator == validator {
						own = own.saturating_add(stake);
					} else {
						others.push(IndividualExposure { who: nominator, value: stake });
					}
					total = total.saturating_add(stake);
				});
			let exposure = Exposure { own, others, total };

			if exposure.total < slot_stake {
				slot_stake = exposure.total;
			}
			(validator, exposure)
		}).collect::<Vec<(T::AccountId, Exposure<_, _>)>>();

		debug::native::info!(
			target: "staking",
			"A better solution has been validated and stored on chain.",
		);

		<QueuedElected<T>>::put(ElectionResult {
			elected_stashes: winners,
			compute,
			exposures,
			slot_stake,
		});
		QueuedScore::put(submitted_score);

		Ok(())
	}

	/// The era has changed - enact new staking set.
	///
	/// NOTE: This always happens immediately before a session change to ensure that new validators
	/// get a chance to set their session keys.
	fn new_era(start_session_index: SessionIndex) -> Option<Vec<T::AccountId>> {
		// Payout
		let points = CurrentEraPointsEarned::take();
		let now = T::Time::now();
		let previous_era_start = <CurrentEraStart<T>>::mutate(|v| {
			sp_std::mem::replace(v, now)
		});
		let era_duration = now - previous_era_start;
		if !era_duration.is_zero() {
			let validators = Self::current_elected();

			let validator_len: BalanceOf<T> = (validators.len() as u32).into();
			let total_rewarded_stake = Self::slot_stake() * validator_len;

			let (total_payout, max_payout) = inflation::compute_total_payout(
				&T::RewardCurve::get(),
				total_rewarded_stake.clone(),
				T::Currency::total_issuance(),
				// Duration of era; more than u64::MAX is rewarded as u64::MAX.
				era_duration.saturated_into::<u64>(),
			);

			let mut total_imbalance = <PositiveImbalanceOf<T>>::zero();

			for (v, p) in validators.iter().zip(points.individual.into_iter()) {
				if p != 0 {
					let reward = Perbill::from_rational_approximation(p, points.total) * total_payout;
					total_imbalance.subsume(Self::reward_validator(v, reward));
				}
			}

			let total_payout = total_imbalance.peek();

			let rest = max_payout.saturating_sub(total_payout);
			Self::deposit_event(RawEvent::Reward(total_payout, rest));

			T::Reward::on_unbalanced(total_imbalance);
			T::RewardRemainder::on_unbalanced(T::Currency::issue(rest));
		}

		// Increment current era.
		let current_era = CurrentEra::mutate(|s| { *s += 1; *s });

		CurrentEraStartSessionIndex::mutate(|v| {
			*v = start_session_index;
		});
		let bonding_duration = T::BondingDuration::get();

		BondedEras::mutate(|bonded| {
			bonded.push((current_era, start_session_index));

			if current_era > bonding_duration {
				let first_kept = current_era - bonding_duration;

				// prune out everything that's from before the first-kept index.
				let n_to_prune = bonded.iter()
					.take_while(|&&(era_idx, _)| era_idx < first_kept)
					.count();

				// kill slashing metadata.
				for (pruned_era, _) in bonded.drain(..n_to_prune) {
					slashing::clear_era_metadata::<T>(pruned_era);
				}

				if let Some(&(_, first_session)) = bonded.first() {
					T::SessionInterface::prune_historical_up_to(first_session);
				}
			}
		});

		// Reassign all Stakers.
		let maybe_new_validators = Self::select_and_update_validators();
		Self::apply_unapplied_slashes(current_era);

		maybe_new_validators
	}

	/// Apply previously-unapplied slashes on the beginning of a new era, after a delay.
	fn apply_unapplied_slashes(current_era: EraIndex) {
		let slash_defer_duration = T::SlashDeferDuration::get();
		<Self as Store>::EarliestUnappliedSlash::mutate(|earliest| if let Some(ref mut earliest) = earliest {
			let keep_from = current_era.saturating_sub(slash_defer_duration);
			for era in (*earliest)..keep_from {
				let era_slashes = <Self as Store>::UnappliedSlashes::take(&era);
				for slash in era_slashes {
					slashing::apply_slash::<T>(slash);
				}
			}

			*earliest = (*earliest).max(keep_from)
		})
	}

	/// Runs [`try_do_phragmen`] and updates the following storage items:
	/// - [`Stakers`]: with the new staker set.
	/// - [`SlotStake`]: with the new slot stake.
	/// - [`CurrentElected`]: with the new elected set.
	/// - [`EraElectionStatus`]: with `None`
	///
	/// Internally, [`QueuedElected`], snapshots and [`QueuedScore`] are also consumed.
	///
	/// If the election has been successful, It passes the new set upwards.
	///
	/// This should only be called at the end of an era.
	fn select_and_update_validators() -> Option<Vec<T::AccountId>> {
		if let Some(ElectionResult::<T::AccountId, BalanceOf<T>> {
			elected_stashes,
			exposures,
			slot_stake,
			compute,
		}) = Self::try_do_phragmen() {
			// We have chosen the new validator set. Submission is no longer allowed.
			<EraElectionStatus<T>>::put(ElectionStatus::Close);

			// kill the snapshots.
			Self::kill_stakers_snapshot();

			// Clear Stakers.
			for v in Self::current_elected().iter() {
				<Stakers<T>>::remove(v);
			}

			// Populate Stakers and write slot stake.
			exposures.into_iter().for_each(|(s, e)| {
				<Stakers<T>>::insert(s, e);
			});

			// Update slot stake.
			<SlotStake<T>>::put(&slot_stake);

			// Update current elected.
			<CurrentElected<T>>::put(&elected_stashes);

			// emit event
			Self::deposit_event(RawEvent::StakingElection(compute));

			debug::native::info!(
				target: "staking",
				"new validator set of size {:?} has been elected via {:?}",
				elected_stashes.len(),
				compute,
			);

			Some(elected_stashes)
		} else {
			None
		}
	}

	/// Select a new validator set from the assembled stakers and their role preferences. It tries
	/// first to peek into [`QueuedElected`]. Otherwise, it runs a new phragmen.
	///
	/// If [`QueuedElected`] and [`QueuedScore`] exists, they are both removed. No further storage
	/// is updated.
	fn try_do_phragmen() -> Option<ElectionResult<T::AccountId, BalanceOf<T>>> {
		// a phragmen result from either a stored submission or locally executed one.
		let next_result = <QueuedElected<T>>::take().or_else(||
			Self::do_phragmen_with_post_processing::<ChainAccuracy>(ElectionCompute::OnChain)
		);

		// either way, kill this
		QueuedScore::kill();

		next_result
	}

	/// Execute phragmen and return the new results. The edge weights are processed into  support
	/// values.
	///
	/// No storage item is updated.
	fn do_phragmen_with_post_processing<
		Accuracy: PerThing,
	>(
		compute: ElectionCompute,
	) -> Option<ElectionResult<T::AccountId, BalanceOf<T>>>
		where
			Accuracy: sp_std::ops::Mul<ExtendedBalance, Output=ExtendedBalance>,
			ExtendedBalance: From<<Accuracy as PerThing>::Inner>,
	{
		if let Some(phragmen_result) = Self::do_phragmen::<Accuracy>() {
			let elected_stashes = phragmen_result.winners.iter()
				.map(|(s, _)| s.clone())
				.collect::<Vec<T::AccountId>>();
			let assignments = phragmen_result.assignments;

			let staked_assignments = sp_phragmen::assignment_ratio_to_staked(
				assignments,
				Self::slashable_balance_of_extended,
			);

			let (supports, _) = build_support_map::<T::AccountId>(
				&elected_stashes,
				&staked_assignments,
			);

			let to_balance = |e: ExtendedBalance|
				<T::CurrencyToVote as Convert<ExtendedBalance, BalanceOf<T>>>::convert(e);

			// collect exposures and slot stake.
			let mut slot_stake = BalanceOf::<T>::max_value();
			let exposures = supports.into_iter().map(|(validator, support)| {
				// build `struct exposure` from `support`
				let mut others = Vec::new();
				let mut own: BalanceOf<T> = Zero::zero();
				let mut total: BalanceOf<T> = Zero::zero();
				support.voters
					.into_iter()
					.map(|(nominator, weight)| (nominator, to_balance(weight)))
					.for_each(|(nominator, stake)| {
						if nominator == validator {
							own = own.saturating_add(stake);
						} else {
							others.push(IndividualExposure { who: nominator, value: stake });
						}
						total = total.saturating_add(stake);
					});
				let exposure = Exposure {
					own,
					others,
					// This might reasonably saturate and we cannot do much about it. The sum of
					// someone's stake might exceed the balance type if they have the maximum amount
					// of balance and receive some support. This is super unlikely to happen, yet we
					// simulate it in some tests.
					total,
				};

				if exposure.total < slot_stake {
					slot_stake = exposure.total;
				}
				(validator, exposure)
			}).collect::<Vec<(T::AccountId, Exposure<_, _>)>>();

			// In order to keep the property required by `n_session_ending` that we must return the
			// new validator set even if it's the same as the old, as long as any underlying
			// economic conditions have changed, we don't attempt to do any optimization where we
			// compare against the prior set.
			Some(ElectionResult::<T::AccountId, BalanceOf<T>> {
				elected_stashes,
				slot_stake,
				exposures,
				compute,
			})
		} else {
			// There were not enough candidates for even our minimal level of functionality. This is
			// bad. We should probably disable all functionality except for block production and let
			// the chain keep producing blocks until we can decide on a sufficiently substantial
			// set. TODO: #2494
			None
		}
	}

	/// Execute phragmen and return the new results. No post-processing is applied and the raw edge
	/// weights are returned.
	///
	/// Self votes are added and nominations before the most recent slashing span are reaped.
	///
	/// No storage item is updated.
	fn do_phragmen<Accuracy: PerThing>() -> Option<PhragmenResult<T::AccountId, Accuracy>> {
		let mut all_nominators: Vec<(T::AccountId, Vec<T::AccountId>)> = Vec::new();
		let all_validator_candidates_iter = <Validators<T>>::enumerate();
		let all_validators = all_validator_candidates_iter.map(|(who, _pref)| {
			// append self vote
			let self_vote = (who.clone(), vec![who.clone()]);
			all_nominators.push(self_vote);

			who
		}).collect::<Vec<T::AccountId>>();

		let nominator_votes = <Nominators<T>>::enumerate().map(|(nominator, nominations)| {
			let Nominations { submitted_in, mut targets, suppressed: _ } = nominations;

			// Filter out nomination targets which were nominated before the most recent
			// slashing span.
			targets.retain(|stash| {
				<Self as Store>::SlashingSpans::get(&stash).map_or(
					true,
					|spans| submitted_in >= spans.last_nonzero_slash(),
				)
			});

			(nominator, targets)
		});
		all_nominators.extend(nominator_votes);

		elect::<_, _, _, T::CurrencyToVote, Accuracy>(
			Self::validator_count() as usize,
			Self::minimum_validator_count().max(1) as usize,
			all_validators,
			all_nominators,
			Self::slashable_balance_of,
		)
	}

	/// Remove all associated data of a stash account from the staking system.
	///
	/// Assumes storage is upgraded before calling.
	///
	/// This is called :
	/// - Immediately when an account's balance falls below existential deposit.
	/// - after a `withdraw_unbond()` call that frees all of a stash's bonded balance.
	fn kill_stash(stash: &T::AccountId) {
		if let Some(controller) = <Bonded<T>>::take(stash) {
			<Ledger<T>>::remove(&controller);
		}
		<Payee<T>>::remove(stash);
		<Validators<T>>::remove(stash);
		<Nominators<T>>::remove(stash);

		slashing::clear_stash_metadata::<T>(stash);
	}

	/// Add reward points to validators using their stash account ID.
	///
	/// Validators are keyed by stash account ID and must be in the current elected set.
	///
	/// For each element in the iterator the given number of points in u32 is added to the
	/// validator, thus duplicates are handled.
	///
	/// At the end of the era each the total payout will be distributed among validator
	/// relatively to their points.
	///
	/// COMPLEXITY: Complexity is `number_of_validator_to_reward x current_elected_len`.
	/// If you need to reward lots of validator consider using `reward_by_indices`.
	pub fn reward_by_ids(validators_points: impl IntoIterator<Item = (T::AccountId, u32)>) {
		CurrentEraPointsEarned::mutate(|rewards| {
			let current_elected = <Module<T>>::current_elected();
			for (validator, points) in validators_points.into_iter() {
				if let Some(index) = current_elected.iter()
					.position(|elected| *elected == validator)
				{
					rewards.add_points_to_index(index as u32, points);
				}
			}
		});
	}

	/// Add reward points to validators using their validator index.
	///
	/// For each element in the iterator the given number of points in u32 is added to the
	/// validator, thus duplicates are handled.
	pub fn reward_by_indices(validators_points: impl IntoIterator<Item = (u32, u32)>) {
		let current_elected_len = <Module<T>>::current_elected().len() as u32;

		CurrentEraPointsEarned::mutate(|rewards| {
			for (validator_index, points) in validators_points.into_iter() {
				if validator_index < current_elected_len {
					rewards.add_points_to_index(validator_index, points);
				}
			}
		});
	}

	/// Ensures that at the end of the current session there will be a new era.
	fn ensure_new_era() {
		match ForceEra::get() {
			Forcing::ForceAlways | Forcing::ForceNew => (),
			_ => ForceEra::put(Forcing::ForceNew),
		}
	}
}

impl<T: Trait> pallet_session::SessionManager<T::AccountId> for Module<T> {
	fn new_session(new_index: SessionIndex) -> Option<Vec<T::AccountId>> {
		Self::ensure_storage_upgraded();
		if new_index == 0 {
			return Self::initial_session();
		}
		Self::new_session(new_index - 1)
	}
	fn end_session(_end_index: SessionIndex) {}
}

impl<T: Trait> historical::SessionManager<T::AccountId, Exposure<T::AccountId, BalanceOf<T>>> for Module<T> {
	fn new_session(new_index: SessionIndex)
		-> Option<Vec<(T::AccountId, Exposure<T::AccountId, BalanceOf<T>>)>>
	{
		<Self as pallet_session::SessionManager<_>>::new_session(new_index).map(|validators| {
			validators.into_iter().map(|v| {
				let exposure = <Stakers<T>>::get(&v);
				(v, exposure)
			}).collect()
		})
	}
	fn end_session(end_index: SessionIndex) {
		<Self as pallet_session::SessionManager<_>>::end_session(end_index)
	}
}

impl<T: Trait> OnReapAccount<T::AccountId> for Module<T> {
	fn on_reap_account(stash: &T::AccountId) {
		Self::ensure_storage_upgraded();
		Self::kill_stash(stash);
	}
}

/// Add reward points to block authors:
/// * 20 points to the block producer for producing a (non-uncle) block in the relay chain,
/// * 2 points to the block producer for each reference to a previously unreferenced uncle, and
/// * 1 point to the producer of each referenced uncle block.
impl<T: Trait + pallet_authorship::Trait> pallet_authorship::EventHandler<T::AccountId, T::BlockNumber> for Module<T> {
	fn note_author(author: T::AccountId) {
		Self::reward_by_ids(vec![(author, 20)]);
	}
	fn note_uncle(author: T::AccountId, _age: T::BlockNumber) {
		Self::reward_by_ids(vec![
			(<pallet_authorship::Module<T>>::author(), 2),
			(author, 1)
		])
	}
}

/// A `Convert` implementation that finds the stash of the given controller account,
/// if any.
pub struct StashOf<T>(sp_std::marker::PhantomData<T>);

impl<T: Trait> Convert<T::AccountId, Option<T::AccountId>> for StashOf<T> {
	fn convert(controller: T::AccountId) -> Option<T::AccountId> {
		<Module<T>>::ledger(&controller).map(|l| l.stash)
	}
}

/// A typed conversion from stash account ID to the current exposure of nominators
/// on that account.
pub struct ExposureOf<T>(sp_std::marker::PhantomData<T>);

impl<T: Trait> Convert<T::AccountId, Option<Exposure<T::AccountId, BalanceOf<T>>>>
	for ExposureOf<T>
{
	fn convert(validator: T::AccountId) -> Option<Exposure<T::AccountId, BalanceOf<T>>> {
		Some(<Module<T>>::stakers(&validator))
	}
}

/// This is intended to be used with `FilterHistoricalOffences`.
impl <T: Trait> OnOffenceHandler<T::AccountId, pallet_session::historical::IdentificationTuple<T>> for Module<T> where
	T: pallet_session::Trait<ValidatorId = <T as frame_system::Trait>::AccountId>,
	T: pallet_session::historical::Trait<
		FullIdentification = Exposure<<T as frame_system::Trait>::AccountId, BalanceOf<T>>,
		FullIdentificationOf = ExposureOf<T>,
	>,
	T::SessionHandler: pallet_session::SessionHandler<<T as frame_system::Trait>::AccountId>,
	T::SessionManager: pallet_session::SessionManager<<T as frame_system::Trait>::AccountId>,
	T::ValidatorIdOf: Convert<<T as frame_system::Trait>::AccountId, Option<<T as frame_system::Trait>::AccountId>>
{
	fn on_offence(
		offenders: &[OffenceDetails<T::AccountId, pallet_session::historical::IdentificationTuple<T>>],
		slash_fraction: &[Perbill],
		slash_session: SessionIndex,
	) {
		<Module<T>>::ensure_storage_upgraded();

		let reward_proportion = SlashRewardFraction::get();

		let era_now = Self::current_era();
		let window_start = era_now.saturating_sub(T::BondingDuration::get());
		let current_era_start_session = CurrentEraStartSessionIndex::get();

		// fast path for current-era report - most likely.
		let slash_era = if slash_session >= current_era_start_session {
			era_now
		} else {
			let eras = BondedEras::get();

			// reverse because it's more likely to find reports from recent eras.
			match eras.iter().rev().filter(|&&(_, ref sesh)| sesh <= &slash_session).next() {
				None => return, // before bonding period. defensive - should be filtered out.
				Some(&(ref slash_era, _)) => *slash_era,
			}
		};

		<Self as Store>::EarliestUnappliedSlash::mutate(|earliest| {
			if earliest.is_none() {
				*earliest = Some(era_now)
			}
		});

		let slash_defer_duration = T::SlashDeferDuration::get();

		for (details, slash_fraction) in offenders.iter().zip(slash_fraction) {
			let stash = &details.offender.0;
			let exposure = &details.offender.1;

			// Skip if the validator is invulnerable.
			if Self::invulnerables().contains(stash) {
				continue
			}

			let unapplied = slashing::compute_slash::<T>(slashing::SlashParams {
				stash,
				slash: *slash_fraction,
				exposure,
				slash_era,
				window_start,
				now: era_now,
				reward_proportion,
			});

			if let Some(mut unapplied) = unapplied {
				unapplied.reporters = details.reporters.clone();
				if slash_defer_duration == 0 {
					// apply right away.
					slashing::apply_slash::<T>(unapplied);
				} else {
					// defer to end of some `slash_defer_duration` from now.
					<Self as Store>::UnappliedSlashes::mutate(
						era_now,
						move |for_later| for_later.push(unapplied),
					);
				}
			}
		}
	}
}

/// Filter historical offences out and only allow those from the bonding period.
pub struct FilterHistoricalOffences<T, R> {
	_inner: sp_std::marker::PhantomData<(T, R)>,
}

impl<T, Reporter, Offender, R, O> ReportOffence<Reporter, Offender, O>
	for FilterHistoricalOffences<Module<T>, R> where
	T: Trait,
	R: ReportOffence<Reporter, Offender, O>,
	O: Offence<Offender>,
{
	fn report_offence(reporters: Vec<Reporter>, offence: O) {
		<Module<T>>::ensure_storage_upgraded();

		// disallow any slashing from before the current bonding period.
		let offence_session = offence.session_index();
		let bonded_eras = BondedEras::get();

		if bonded_eras.first().filter(|(_, start)| offence_session >= *start).is_some() {
			R::report_offence(reporters, offence)
		} else {
			<Module<T>>::deposit_event(
				RawEvent::OldSlashingReportDiscarded(offence_session)
			)
		}
	}
}

impl<T: Trait> sp_runtime::BoundToRuntimeAppPublic for Module<T> {
	type Public = T::KeyType;
}

impl<T: Trait> pallet_session::OneSessionHandler<T::AccountId> for Module<T> {
	type Key = T::KeyType;

	fn on_genesis_session<'a, I: 'a>(validators: I)
		where I: Iterator<Item=(&'a T::AccountId, T::KeyType)>
	{
		assert!(Self::keys().is_empty(), "Keys are already initialized!");
		<Keys<T>>::put(validators.map(|x| x.1).collect::<Vec<_>>());
	}

	fn on_new_session<'a, I: 'a>(_changed: bool, validators: I, _queued_validators: I)
		where I: Iterator<Item=(&'a T::AccountId, T::KeyType)>
	{
		// Update they keys
		<Keys<T>>::put(validators.map(|x| x.1).collect::<Vec<_>>());
	}

	fn on_before_session_ending() {}

	fn on_disabled(_i: usize) {}
}


/// Disallows any transactions that change the election result to be submitted after the election
/// window is open.
#[derive(Encode, Decode, Clone, Eq, PartialEq)]
pub struct LockStakingStatus<T>(sp_std::marker::PhantomData<T>);

impl<T: Trait + Send + Sync> sp_std::fmt::Debug for LockStakingStatus<T> {
	#[cfg(feature = "std")]
	fn fmt(&self, f: &mut sp_std::fmt::Formatter) -> sp_std::fmt::Result {
		write!(f, "LockStakingStatus<{:?}>", self.0)
	}
	#[cfg(not(feature = "std"))]
	fn fmt(&self, _: &mut sp_std::fmt::Formatter) -> sp_std::fmt::Result {
		Ok(())
	}
}

impl<T> LockStakingStatus<T> {
	/// Create new `LockStakingStatus`.
	pub fn new() -> Self {
		Self(sp_std::marker::PhantomData)
	}
}

impl<T> Default for LockStakingStatus<T> {
	fn default() -> Self {
		Self::new()
	}
}

impl<T: Trait + Send + Sync> SignedExtension for LockStakingStatus<T> {
	const IDENTIFIER: &'static str = "LockStakingStatus";
	type AccountId = T::AccountId;
	type Call = <T as Trait>::Call;
	type AdditionalSigned = ();
	type DispatchInfo = frame_support::weights::DispatchInfo;
	type Pre = ();

	fn additional_signed(&self) -> Result<(), TransactionValidityError> { Ok(()) }

	fn validate(
		&self,
		_who: &Self::AccountId,
		call: &Self::Call,
		_info: Self::DispatchInfo,
		_len: usize,
	) -> TransactionValidity {
		if let Some(inner_call) = call.is_sub_type() {
			if let ElectionStatus::Open(_) = <Module<T>>::era_election_status() {
				match inner_call {
					Call::<T>::bond(..) |
					Call::<T>::unbond(..) |
					Call::<T>::bond_extra(..) |
					Call::<T>::rebond(..) |
					Call::<T>::validate(..) |
					Call::<T>::nominate(..) |
					Call::<T>::chill(..) => {
						return Err(InvalidTransaction::Stale.into());
					}
					_ => { /* no problem */ }
				}
			}
		}

		Ok(Default::default())
	}
}

#[allow(deprecated)]
impl<T: Trait> frame_support::unsigned::ValidateUnsigned for Module<T> {
	type Call = Call<T>;
	fn validate_unsigned(call: &Self::Call) -> TransactionValidity {
		if let Call::submit_election_solution_unsigned(
			winners,
			compact,
			score,
			validator_index,
			signature,
		) = call {
			use offchain_election::SignaturePayloadOf;

			// discard early solution
			if Self::era_election_status() == ElectionStatus::Close {
				debug::native::debug!(
					target: "staking",
					"rejecting unsigned transaction because it is too early."
				);
				return InvalidTransaction::Future.into();
			}

			// discard weak solution
			if let Some(queued_score) = Self::queued_score() {
				if !is_score_better(queued_score, *score) {
					debug::native::debug!(
						target: "staking",
						"rejecting unsigned transaction because the claimed score is not good enough."
					);
					return InvalidTransaction::Custom(1u8).into();
				}
			}

			// check signature
			let payload: SignaturePayloadOf<T> = (
				winners,
				compact,
				score,
				validator_index,
			);

			let all_keys = Self::keys();
			let validator_key = all_keys.get(*validator_index as usize)
				// validator index is incorrect -- no key corresponds to it.
				.ok_or(TransactionValidityError::Invalid(InvalidTransaction::Custom(0u8).into()))?;

			let signature_valid = payload.using_encoded(|encoded_payload| {
				validator_key.verify(&encoded_payload, &signature)
			});

			if !signature_valid {
				return InvalidTransaction::BadProof.into();
			}

			Ok(ValidTransaction {
				priority: score[0].saturated_into(),
				requires: vec![],
				provides: vec![(Self::current_era(), validator_key).encode()],
				longevity: TryInto::<u64>::try_into(T::ElectionLookahead::get()).unwrap_or(150_u64),
				propagate: true,
			})
		} else {
			InvalidTransaction::Call.into()
		}
	}
}<|MERGE_RESOLUTION|>--- conflicted
+++ resolved
@@ -1180,10 +1180,6 @@
 
 		/// Unsigned version of `submit_election_solution`. Will only be accepted from those who are
 		/// in the current validator set.
-<<<<<<< HEAD
-=======
-		#[weight = SimpleDispatchInfo::FixedNormal(100_000_000)]
->>>>>>> 16d8c649
 		pub fn submit_election_solution_unsigned(
 			origin,
 			winners: Vec<ValidatorIndex>,
