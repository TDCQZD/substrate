// Copyright 2017-2020 Parity Technologies (UK) Ltd.
// This file is part of Substrate.

// Substrate is free software: you can redistribute it and/or modify
// it under the terms of the GNU General Public License as published by
// the Free Software Foundation, either version 3 of the License, or
// (at your option) any later version.

// Substrate is distributed in the hope that it will be useful,
// but WITHOUT ANY WARRANTY; without even the implied warranty of
// MERCHANTABILITY or FITNESS FOR A PARTICULAR PURPOSE.  See the
// GNU General Public License for more details.

// You should have received a copy of the GNU General Public License
// along with Substrate.  If not, see <http://www.gnu.org/licenses/>.

//! GRANDPA Consensus module for runtime.
//!
//! This manages the GRANDPA authority set ready for the native code.
//! These authorities are only for GRANDPA finality, not for consensus overall.
//!
//! In the future, it will also handle misbehavior reports, and on-chain
//! finality notifications.
//!
//! For full integration with GRANDPA, the `GrandpaApi` should be implemented.
//! The necessary items are re-exported via the `fg_primitives` crate.

#![cfg_attr(not(feature = "std"), no_std)]

// re-export since this is necessary for `impl_apis` in runtime.
pub use sp_finality_grandpa as fg_primitives;

<<<<<<< HEAD
use sp_std::{
	fmt::Debug,
	prelude::*,
};

use app_crypto::{key_types::GRANDPA, RuntimeAppPublic};
use codec::{self as codec, Encode, Decode, Error};
use frame_support::{
	decl_event, decl_storage, decl_module, dispatch, storage,
	traits::KeyOwnerProofSystem,
	weights::SimpleDispatchInfo,
};
use sp_runtime::{
	generic::{DigestItem, OpaqueDigestItemId},
	traits::{IdentifyAccount, Zero},
	KeyTypeId, Perbill,
=======
use sp_std::prelude::*;
use codec::{self as codec, Encode, Decode};
use frame_support::{decl_event, decl_storage, decl_module, decl_error, storage};
use sp_runtime::{
	DispatchResult, generic::{DigestItem, OpaqueDigestItemId}, traits::Zero, Perbill,
>>>>>>> d2d7ab90
};
use sp_staking::{
	SessionIndex,
	offence::{Kind, Offence, ReportOffence},
};
use fg_primitives::{
	GRANDPA_AUTHORITIES_KEY, GRANDPA_ENGINE_ID,
	ConsensusLog, EquivocationReport, RoundNumber, SetId, ScheduledChange,
};
pub use fg_primitives::{AuthorityId, AuthorityList, AuthorityWeight, VersionedAuthorityList};
use frame_system::{
	self as system, ensure_signed,
	DigestOf,
	offchain::SubmitSignedTransaction,
};

mod mock;
mod tests;

pub trait Trait: frame_system::Trait {
	/// The event type of this module.
	type Event: From<Event> + Into<<Self as frame_system::Trait>::Event>;

	/// The function call.
	type Call: From<Call<Self>>;

	type HandleEquivocation: HandleEquivocation<Self>;
}

pub trait HandleEquivocation<T: Trait> {
	type KeyOwnerProof: Clone + Debug + Decode + Encode + PartialEq;
	type KeyOwnerIdentification;

	fn check_proof(
		equivocation_report: &EquivocationReport<T::Hash, T::BlockNumber>,
		key_owner_proof: Self::KeyOwnerProof,
	) -> Option<(Self::KeyOwnerIdentification, SessionIndex, u32)>;

	fn report_offence(
		reporters: Vec<T::AccountId>,
		offence: GrandpaEquivocationOffence<Self::KeyOwnerIdentification>,
	);

	fn submit_equivocation_report(
		equivocation_report: EquivocationReport<T::Hash, T::BlockNumber>,
		key_owner_proof: Self::KeyOwnerProof,
	) -> dispatch::Result;
}

impl<T: Trait> HandleEquivocation<T> for () {
	type KeyOwnerProof = ();
	type KeyOwnerIdentification = ();

	fn check_proof(
		_equivocation_report: &EquivocationReport<T::Hash, T::BlockNumber>,
		_key_owner_proof: Self::KeyOwnerProof,
	) -> Option<(Self::KeyOwnerIdentification, SessionIndex, u32)> {
		None
	}

	fn report_offence(
		_reporters: Vec<T::AccountId>,
		_offence: GrandpaEquivocationOffence<Self::KeyOwnerIdentification>,
	) {

	}

	fn submit_equivocation_report(
		_equivocation_report: EquivocationReport<T::Hash, T::BlockNumber>,
		_key_owner_proof: Self::KeyOwnerProof,
	) -> dispatch::Result {
		Ok(())
	}
}

pub struct EquivocationHandler<P, S, R, K> {
	_phantom: sp_std::marker::PhantomData<(P, S, R, K)>,
}

impl<P, S, R, K> Default for EquivocationHandler<P, S, R, K> {
	fn default() -> Self {
		Self {
			_phantom: Default::default(),
		}
	}
}

impl<T, P, S, R, K> HandleEquivocation<T> for EquivocationHandler<P, S, R, K> where
	T: Trait<HandleEquivocation=Self>,
	// A system for proving ownership of keys, i.e. that a given key was part
	// of a validator set, needed for validating equivocation reports. The
	// session index and validator count of the session are part of the proof
	// as extra data.
	P: KeyOwnerProofSystem<
		(KeyTypeId, Vec<u8>),
		ExtraData = (SessionIndex, u32),
	>,
	// A transaction submitter. Used for submitting equivocation reports.
	S: SubmitSignedTransaction<T, <T as Trait>::Call>,
	R: ReportOffence<
		T::AccountId,
		P::IdentificationTuple,
		GrandpaEquivocationOffence<P::IdentificationTuple>,
	>,
	// Key type to use when signing equivocation report transactions, must be
	// convertible to and from an account id since that's what we need to use
	// to sign transactions.
	K: RuntimeAppPublic + IdentifyAccount<AccountId = T::AccountId>,
{
	type KeyOwnerProof = P::Proof;
	type KeyOwnerIdentification = P::IdentificationTuple;

	fn check_proof(
		equivocation_report: &EquivocationReport<T::Hash, T::BlockNumber>,
		key_owner_proof: Self::KeyOwnerProof,
	) -> Option<(Self::KeyOwnerIdentification, SessionIndex, u32)> {
		let (offender, (session_index, validator_set_count)) =
			P::check_proof(
				(GRANDPA, equivocation_report.offender().encode()),
				key_owner_proof,
			)?;

		Some((offender, session_index, validator_set_count))
	}

	fn report_offence(
		reporters: Vec<T::AccountId>,
		offence: GrandpaEquivocationOffence<Self::KeyOwnerIdentification>,
	) {
		R::report_offence(
			reporters,
			offence,
		);
	}

	fn submit_equivocation_report(
		equivocation_report: EquivocationReport<T::Hash, T::BlockNumber>,
		key_owner_proof: Self::KeyOwnerProof,
	) -> dispatch::Result {
		let call = Call::report_equivocation(
			equivocation_report.clone(),
			key_owner_proof.encode(),
		);

		let res = S::submit_signed_from(
			call,
			K::all().into_iter().map(|k| k.into_account()),
		);

		if res.iter().any(|(_, r)| r.is_ok()) {
			Ok(())
		} else {
			Err("Error submitting equivocation report.")
		}
	}
}

/// A stored pending change, old format.
// TODO: remove shim
// https://github.com/paritytech/substrate/issues/1614
#[derive(Encode, Decode)]
pub struct OldStoredPendingChange<N> {
	/// The block number this was scheduled at.
	pub scheduled_at: N,
	/// The delay in blocks until it will be applied.
	pub delay: N,
	/// The next authority set.
	pub next_authorities: AuthorityList,
}

/// A stored pending change.
#[derive(Encode)]
pub struct StoredPendingChange<N> {
	/// The block number this was scheduled at.
	pub scheduled_at: N,
	/// The delay in blocks until it will be applied.
	pub delay: N,
	/// The next authority set.
	pub next_authorities: AuthorityList,
	/// If defined it means the change was forced and the given block number
	/// indicates the median last finalized block when the change was signaled.
	pub forced: Option<N>,
}

impl<N: Decode> Decode for StoredPendingChange<N> {
	fn decode<I: codec::Input>(value: &mut I) -> core::result::Result<Self, codec::Error> {
		let old = OldStoredPendingChange::decode(value)?;
		let forced = <Option<N>>::decode(value).unwrap_or(None);

		Ok(StoredPendingChange {
			scheduled_at: old.scheduled_at,
			delay: old.delay,
			next_authorities: old.next_authorities,
			forced,
		})
	}
}

/// Current state of the GRANDPA authority set. State transitions must happen in
/// the same order of states defined below, e.g. `Paused` implies a prior
/// `PendingPause`.
#[derive(Decode, Encode)]
#[cfg_attr(test, derive(Debug, PartialEq))]
pub enum StoredState<N> {
	/// The current authority set is live, and GRANDPA is enabled.
	Live,
	/// There is a pending pause event which will be enacted at the given block
	/// height.
	PendingPause {
		/// Block at which the intention to pause was scheduled.
		scheduled_at: N,
		/// Number of blocks after which the change will be enacted.
		delay: N
	},
	/// The current GRANDPA authority set is paused.
	Paused,
	/// There is a pending resume event which will be enacted at the given block
	/// height.
	PendingResume {
		/// Block at which the intention to resume was scheduled.
		scheduled_at: N,
		/// Number of blocks after which the change will be enacted.
		delay: N,
	},
}

decl_event! {
	pub enum Event {
		/// New authority set has been applied.
		NewAuthorities(AuthorityList),
		/// Current authority set has been paused.
		Paused,
		/// Current authority set has been resumed.
		Resumed,
	}
}

decl_error! {
	pub enum Error for Module<T: Trait> {
		/// Attempt to signal GRANDPA pause when the authority set isn't live
		/// (either paused or already pending pause).
		PauseFailed,
		/// Attempt to signal GRANDPA resume when the authority set isn't paused
		/// (either live or already pending resume).
		ResumeFailed,
		/// Attempt to signal GRANDPA change with one already pending.
		ChangePending,
		/// Cannot signal forced change so soon after last.
		TooSoon,
	}
}

decl_storage! {
	trait Store for Module<T: Trait> as GrandpaFinality {
		/// DEPRECATED
		///
		/// This used to store the current authority set, which has been migrated to the well-known
		/// GRANDPA_AUTHORITES_KEY unhashed key.
		#[cfg(feature = "migrate-authorities")]
		pub(crate) Authorities get(fn authorities): AuthorityList;

		/// State of the current authority set.
		State get(fn state): StoredState<T::BlockNumber> = StoredState::Live;

		/// Pending change: (signaled at, scheduled change).
		PendingChange: Option<StoredPendingChange<T::BlockNumber>>;

		/// next block number where we can force a change.
		NextForced get(fn next_forced): Option<T::BlockNumber>;

		/// `true` if we are currently stalled.
		Stalled get(fn stalled): Option<(T::BlockNumber, T::BlockNumber)>;

		/// The number of changes (both in terms of keys and underlying economic responsibilities)
		/// in the "set" of Grandpa validators from genesis.
		CurrentSetId get(fn current_set_id) build(|_| fg_primitives::SetId::default()): SetId;

		/// A mapping from grandpa set ID to the index of the *most recent* session for which its members were responsible.
		SetIdSession get(fn session_for_set): map SetId => Option<SessionIndex>;
	}
	add_extra_genesis {
		config(authorities): AuthorityList;
		build(|config| {
			// NOTE: initialize first session of first set. this is necessary
			// because we only update this `on_new_session` which isn't called
			// for the genesis session.
			SetIdSession::insert(0, 0);

			Module::<T>::initialize_authorities(&config.authorities)
		})
	}
}

decl_module! {
	pub struct Module<T: Trait> for enum Call where origin: T::Origin {
		type Error = Error<T>;

		fn deposit_event() = default;

		/// Report some misbehavior.
		///
		/// FIXME: I have no clue about the weight (but we're checking two
		/// ed25519 signatures).
		#[weight = SimpleDispatchInfo::FixedOperational(10_000_000)]
		fn report_equivocation(
			origin,
			equivocation_report: EquivocationReport<T::Hash, T::BlockNumber>,
			// key_owner_proof: <T::HandleEquivocation as HandleEquivocation<T>>::KeyOwnerProof,
			key_owner_proof: Vec<u8>,
		) {
			let reporter_id = ensure_signed(origin)?;

			// FIXME: this is a hack needed because the typed argument version above fails to
			// compile (due to missing codec implementation)
			let key_owner_proof = Decode::decode(&mut &key_owner_proof[..])
				.map_err(|_| "Key owner proof decoding failed.")?;

			// validate the membership proof and extract session index and
			// validator set count of the session that we're proving membership of
			let (offender, session_index, validator_set_count) =
				T::HandleEquivocation::check_proof(
					&equivocation_report,
					key_owner_proof,
				).ok_or("Invalid/outdated key ownership proof.")?;

			// validate equivocation proof (check votes are different and
			// signatures are valid).
			fg_primitives::check_equivocation_report(&equivocation_report)
				.map_err(|_| "Invalid equivocation proof.")?;

			// we check the equivocation within the context of its set id (and
			// associated session).
			let set_id = equivocation_report.set_id();

			// fetch the current and previous sets last session index. on the
			// genesis set there's no previous set.
			let previous_set_id_session_index = if set_id == 0 {
				None
			} else {
				let session_index = SetIdSession::get(set_id - 1)
					.ok_or("Invalid equivocation set id.")?;

				Some(session_index)
			};

			let set_id_session_index = SetIdSession::get(set_id)
				.ok_or("Invalid equivocation set id.")?;

			// check that the session id for the membership proof is within the
			// bounds of the set id reported in the equivocation.
			if session_index > set_id_session_index ||
				previous_set_id_session_index
					.map(|previous_index| session_index <= previous_index)
					.unwrap_or(false)
			{
				return Err("Invalid equivocation set id provided.");
			}

			// report to the offences module rewarding the sender.
			T::HandleEquivocation::report_offence(
				vec![reporter_id],
				GrandpaEquivocationOffence {
					session_index,
					validator_set_count,
					offender,
					time_slot: GrandpaTimeSlot {
						set_id,
						round: equivocation_report.round(),
					},
				},
			);
		}

		fn on_initialize() {
			#[cfg(feature = "migrate-authorities")]
			Self::migrate_authorities();
		}

		fn on_finalize(block_number: T::BlockNumber) {
			// check for scheduled pending authority set changes
			if let Some(pending_change) = <PendingChange<T>>::get() {
				// emit signal if we're at the block that scheduled the change
				if block_number == pending_change.scheduled_at {
					if let Some(median) = pending_change.forced {
						Self::deposit_log(ConsensusLog::ForcedChange(
							median,
							ScheduledChange {
								delay: pending_change.delay,
								next_authorities: pending_change.next_authorities.clone(),
							}
						))
					} else {
						Self::deposit_log(ConsensusLog::ScheduledChange(
							ScheduledChange{
								delay: pending_change.delay,
								next_authorities: pending_change.next_authorities.clone(),
							}
						));
					}
				}

				// enact the change if we've reached the enacting block
				if block_number == pending_change.scheduled_at + pending_change.delay {
					Self::set_grandpa_authorities(&pending_change.next_authorities);
					Self::deposit_event(
						Event::NewAuthorities(pending_change.next_authorities)
					);
					<PendingChange<T>>::kill();
				}
			}

			// check for scheduled pending state changes
			match <State<T>>::get() {
				StoredState::PendingPause { scheduled_at, delay } => {
					// signal change to pause
					if block_number == scheduled_at {
						Self::deposit_log(ConsensusLog::Pause(delay));
					}

					// enact change to paused state
					if block_number == scheduled_at + delay {
						<State<T>>::put(StoredState::Paused);
						Self::deposit_event(Event::Paused);
					}
				},
				StoredState::PendingResume { scheduled_at, delay } => {
					// signal change to resume
					if block_number == scheduled_at {
						Self::deposit_log(ConsensusLog::Resume(delay));
					}

					// enact change to live state
					if block_number == scheduled_at + delay {
						<State<T>>::put(StoredState::Live);
						Self::deposit_event(Event::Resumed);
					}
				},
				_ => {},
			}
		}
	}
}

impl<T: Trait> Module<T> {
	/// Get the current set of authorities, along with their respective weights.
	pub fn grandpa_authorities() -> AuthorityList {
		storage::unhashed::get_or_default::<VersionedAuthorityList>(GRANDPA_AUTHORITIES_KEY).into()
	}

	/// Set the current set of authorities, along with their respective weights.
	fn set_grandpa_authorities(authorities: &AuthorityList) {
		storage::unhashed::put(
			GRANDPA_AUTHORITIES_KEY,
			&VersionedAuthorityList::from(authorities),
		);
	}

	/// Schedule GRANDPA to pause starting in the given number of blocks.
	/// Cannot be done when already paused.
	pub fn schedule_pause(in_blocks: T::BlockNumber) -> DispatchResult {
		if let StoredState::Live = <State<T>>::get() {
			let scheduled_at = <frame_system::Module<T>>::block_number();
			<State<T>>::put(StoredState::PendingPause {
				delay: in_blocks,
				scheduled_at,
			});

			Ok(())
		} else {
			Err(Error::<T>::PauseFailed)?
		}
	}

	/// Schedule a resume of GRANDPA after pausing.
	pub fn schedule_resume(in_blocks: T::BlockNumber) -> DispatchResult {
		if let StoredState::Paused = <State<T>>::get() {
			let scheduled_at = <frame_system::Module<T>>::block_number();
			<State<T>>::put(StoredState::PendingResume {
				delay: in_blocks,
				scheduled_at,
			});

			Ok(())
		} else {
			Err(Error::<T>::ResumeFailed)?
		}
	}

	/// Schedule a change in the authorities.
	///
	/// The change will be applied at the end of execution of the block
	/// `in_blocks` after the current block. This value may be 0, in which
	/// case the change is applied at the end of the current block.
	///
	/// If the `forced` parameter is defined, this indicates that the current
	/// set has been synchronously determined to be offline and that after
	/// `in_blocks` the given change should be applied. The given block number
	/// indicates the median last finalized block number and it should be used
	/// as the canon block when starting the new grandpa voter.
	///
	/// No change should be signaled while any change is pending. Returns
	/// an error if a change is already pending.
	pub fn schedule_change(
		next_authorities: AuthorityList,
		in_blocks: T::BlockNumber,
		forced: Option<T::BlockNumber>,
	) -> DispatchResult {
		if !<PendingChange<T>>::exists() {
			let scheduled_at = <frame_system::Module<T>>::block_number();

			if let Some(_) = forced {
				if Self::next_forced().map_or(false, |next| next > scheduled_at) {
					Err(Error::<T>::TooSoon)?
				}

				// only allow the next forced change when twice the window has passed since
				// this one.
				<NextForced<T>>::put(scheduled_at + in_blocks * 2.into());
			}

			<PendingChange<T>>::put(StoredPendingChange {
				delay: in_blocks,
				scheduled_at,
				next_authorities,
				forced,
			});

			Ok(())
		} else {
			Err(Error::<T>::ChangePending)?
		}
	}

	/// Deposit one of this module's logs.
	fn deposit_log(log: ConsensusLog<T::BlockNumber>) {
		let log: DigestItem<T::Hash> = DigestItem::Consensus(GRANDPA_ENGINE_ID, log.encode());
		<frame_system::Module<T>>::deposit_log(log.into());
	}

	fn initialize_authorities(authorities: &AuthorityList) {
		if !authorities.is_empty() {
			assert!(
				Self::grandpa_authorities().is_empty(),
				"Authorities are already initialized!"
			);
			Self::set_grandpa_authorities(authorities);
		}
	}

	#[cfg(feature = "migrate-authorities")]
	fn migrate_authorities() {
		if Authorities::exists() {
			Self::set_grandpa_authorities(&Authorities::take());
		}
	}

	pub fn submit_report_equivocation_extrinsic(
		equivocation_report: EquivocationReport<T::Hash, T::BlockNumber>,
		key_owner_proof: <T::HandleEquivocation as HandleEquivocation<T>>::KeyOwnerProof,
	) -> Option<()> {
		T::HandleEquivocation::submit_equivocation_report(
			equivocation_report,
			key_owner_proof,
		).ok()?;

		Some(())
	}
}

impl<T: Trait> Module<T> {
	/// Attempt to extract a GRANDPA log from a generic digest.
	pub fn grandpa_log(digest: &DigestOf<T>) -> Option<ConsensusLog<T::BlockNumber>> {
		let id = OpaqueDigestItemId::Consensus(&GRANDPA_ENGINE_ID);
		digest.convert_first(|l| l.try_to::<ConsensusLog<T::BlockNumber>>(id))
	}

	/// Attempt to extract a pending set-change signal from a digest.
	pub fn pending_change(digest: &DigestOf<T>)
		-> Option<ScheduledChange<T::BlockNumber>>
	{
		Self::grandpa_log(digest).and_then(|signal| signal.try_into_change())
	}

	/// Attempt to extract a forced set-change signal from a digest.
	pub fn forced_change(digest: &DigestOf<T>)
		-> Option<(T::BlockNumber, ScheduledChange<T::BlockNumber>)>
	{
		Self::grandpa_log(digest).and_then(|signal| signal.try_into_forced_change())
	}

	/// Attempt to extract a pause signal from a digest.
	pub fn pending_pause(digest: &DigestOf<T>)
		-> Option<T::BlockNumber>
	{
		Self::grandpa_log(digest).and_then(|signal| signal.try_into_pause())
	}

	/// Attempt to extract a resume signal from a digest.
	pub fn pending_resume(digest: &DigestOf<T>)
		-> Option<T::BlockNumber>
	{
		Self::grandpa_log(digest).and_then(|signal| signal.try_into_resume())
	}
}

impl<T: Trait> sp_runtime::BoundToRuntimeAppPublic for Module<T> {
	type Public = AuthorityId;
}

impl<T: Trait> pallet_session::OneSessionHandler<T::AccountId> for Module<T>
	where T: pallet_session::Trait
{
	type Key = AuthorityId;

	fn on_genesis_session<'a, I: 'a>(validators: I)
		where I: Iterator<Item=(&'a T::AccountId, AuthorityId)>
	{
		let authorities = validators.map(|(_, k)| (k, 1)).collect::<Vec<_>>();
		Self::initialize_authorities(&authorities);
	}

	fn on_new_session<'a, I: 'a>(changed: bool, validators: I, _queued_validators: I)
		where I: Iterator<Item=(&'a T::AccountId, AuthorityId)>
	{
		// Always issue a change if `session` says that the validators have changed.
		// Even if their session keys are the same as before, the underyling economic
		// identities have changed.
		let current_set_id = if changed {
			let next_authorities = validators.map(|(_, k)| (k, 1)).collect::<Vec<_>>();
			if let Some((further_wait, median)) = <Stalled<T>>::take() {
				let _ = Self::schedule_change(next_authorities, further_wait, Some(median));
			} else {
				let _ = Self::schedule_change(next_authorities, Zero::zero(), None);
			}
			CurrentSetId::mutate(|s| { *s += 1; *s })
		} else {
			// nothing's changed, neither economic conditions nor session keys. update the pointer
			// of the current set.
			Self::current_set_id()
		};

		// if we didn't issue a change, we update the mapping to note that the current
		// set corresponds to the latest equivalent session (i.e. now).
		let session_index = <pallet_session::Module<T>>::current_index();
		SetIdSession::insert(current_set_id, &session_index);
	}

	fn on_disabled(i: usize) {
		Self::deposit_log(ConsensusLog::OnDisabled(i as u64))
	}
}

impl<T: Trait> pallet_finality_tracker::OnFinalizationStalled<T::BlockNumber> for Module<T> {
	fn on_stalled(further_wait: T::BlockNumber, median: T::BlockNumber) {
		// when we record old authority sets, we can use `pallet_finality_tracker::median`
		// to figure out _who_ failed. until then, we can't meaningfully guard
		// against `next == last` the way that normal session changes do.
		<Stalled<T>>::put((further_wait, median));
	}
}

/// A round number and set id which point on the time of an offence.
#[derive(Copy, Clone, PartialOrd, Ord, Eq, PartialEq, Encode, Decode)]
pub struct GrandpaTimeSlot {
	// The order of these matters for `derive(Ord)`.
	set_id: SetId,
	round: RoundNumber,
}

/// A grandpa equivocation offence report.
#[allow(dead_code)]
pub struct GrandpaEquivocationOffence<FullIdentification> {
	/// Time slot at which this incident happened.
	time_slot: GrandpaTimeSlot,
	/// The session index in which the incident happened.
	session_index: SessionIndex,
	/// The size of the validator set at the time of the offence.
	validator_set_count: u32,
	/// The authority which produced this equivocation.
	offender: FullIdentification,
}

impl<FullIdentification: Clone> Offence<FullIdentification> for GrandpaEquivocationOffence<FullIdentification> {
	const ID: Kind = *b"grandpa:equivoca";
	type TimeSlot = GrandpaTimeSlot;

	fn offenders(&self) -> Vec<FullIdentification> {
		vec![self.offender.clone()]
	}

	fn session_index(&self) -> SessionIndex {
		self.session_index
	}

	fn validator_set_count(&self) -> u32 {
		self.validator_set_count
	}

	fn time_slot(&self) -> Self::TimeSlot {
		self.time_slot
	}

	fn slash_fraction(
		offenders_count: u32,
		validator_set_count: u32,
	) -> Perbill {
		// the formula is min((3k / n)^2, 1)
		let x = Perbill::from_rational_approximation(3 * offenders_count, validator_set_count);
		// _ ^ 2
		x.square()
	}
}<|MERGE_RESOLUTION|>--- conflicted
+++ resolved
@@ -30,30 +30,22 @@
 // re-export since this is necessary for `impl_apis` in runtime.
 pub use sp_finality_grandpa as fg_primitives;
 
-<<<<<<< HEAD
 use sp_std::{
 	fmt::Debug,
 	prelude::*,
 };
 
 use app_crypto::{key_types::GRANDPA, RuntimeAppPublic};
-use codec::{self as codec, Encode, Decode, Error};
+use codec::{self as codec, Encode, Decode};
 use frame_support::{
-	decl_event, decl_storage, decl_module, dispatch, storage,
+	decl_event, decl_storage, decl_module, decl_error, storage,
 	traits::KeyOwnerProofSystem,
 	weights::SimpleDispatchInfo,
 };
 use sp_runtime::{
 	generic::{DigestItem, OpaqueDigestItemId},
 	traits::{IdentifyAccount, Zero},
-	KeyTypeId, Perbill,
-=======
-use sp_std::prelude::*;
-use codec::{self as codec, Encode, Decode};
-use frame_support::{decl_event, decl_storage, decl_module, decl_error, storage};
-use sp_runtime::{
-	DispatchResult, generic::{DigestItem, OpaqueDigestItemId}, traits::Zero, Perbill,
->>>>>>> d2d7ab90
+	DispatchResult, KeyTypeId, Perbill,
 };
 use sp_staking::{
 	SessionIndex,
@@ -100,7 +92,7 @@
 	fn submit_equivocation_report(
 		equivocation_report: EquivocationReport<T::Hash, T::BlockNumber>,
 		key_owner_proof: Self::KeyOwnerProof,
-	) -> dispatch::Result;
+	) -> DispatchResult;
 }
 
 impl<T: Trait> HandleEquivocation<T> for () {
@@ -124,7 +116,7 @@
 	fn submit_equivocation_report(
 		_equivocation_report: EquivocationReport<T::Hash, T::BlockNumber>,
 		_key_owner_proof: Self::KeyOwnerProof,
-	) -> dispatch::Result {
+	) -> DispatchResult {
 		Ok(())
 	}
 }
@@ -192,7 +184,7 @@
 	fn submit_equivocation_report(
 		equivocation_report: EquivocationReport<T::Hash, T::BlockNumber>,
 		key_owner_proof: Self::KeyOwnerProof,
-	) -> dispatch::Result {
+	) -> DispatchResult {
 		let call = Call::report_equivocation(
 			equivocation_report.clone(),
 			key_owner_proof.encode(),
@@ -206,7 +198,7 @@
 		if res.iter().any(|(_, r)| r.is_ok()) {
 			Ok(())
 		} else {
-			Err("Error submitting equivocation report.")
+			Err("Error submitting equivocation report.".into())
 		}
 	}
 }
@@ -409,7 +401,7 @@
 					.map(|previous_index| session_index <= previous_index)
 					.unwrap_or(false)
 			{
-				return Err("Invalid equivocation set id provided.");
+				return Err("Invalid equivocation set id provided.".into());
 			}
 
 			// report to the offences module rewarding the sender.
