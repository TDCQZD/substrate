[package]
name = "pallet-session"
version = "2.0.0"
authors = ["Parity Technologies <admin@parity.io>"]
edition =  "2018"

[dependencies]
serde = { version = "1.0.101", optional = true }
codec = { package = "parity-scale-codec", version = "1.0.0", default-features = false, features = ["derive"] }
<<<<<<< HEAD
sp-std = { path = "../../primitives/std", default-features = false }
sp-runtime = { path = "../../primitives/runtime", default-features = false }
sp-session = { path = "../../primitives/session", default-features = false }
sp-staking = { path = "../../primitives/staking", default-features = false }
frame-support = { path = "../support", default-features = false }
frame-system = { path = "../system", default-features = false }
pallet-timestamp = { path = "../timestamp", default-features = false }
sp-trie = { path = "../../primitives/trie", default-features = false, optional = true }
=======
sp-std = { version = "2.0.0", default-features = false, path = "../../primitives/std" }
sp-runtime = { version = "2.0.0", default-features = false, path = "../../primitives/runtime" }
sp-staking = { version = "2.0.0", default-features = false, path = "../../primitives/staking" }
frame-support = { version = "2.0.0", default-features = false, path = "../support" }
frame-system = { version = "2.0.0", default-features = false, path = "../system" }
pallet-timestamp = { version = "2.0.0", default-features = false, path = "../timestamp" }
sp-trie = { optional = true, path = "../../primitives/trie", default-features = false }
>>>>>>> d2d7ab90
sp-io ={ path = "../../primitives/io", default-features = false }
impl-trait-for-tuples = "0.1.3"

[dev-dependencies]
sp-core = { version = "2.0.0", path = "../../primitives/core" }
sp-application-crypto = { version = "2.0.0", path = "../../primitives/application-crypto" }
lazy_static = "1.4.0"

[features]
default = ["std", "historical"]
historical = ["sp-trie"]
std = [
	"serde",
	"codec/std",
	"sp-std/std",
	"frame-support/std",
	"sp-runtime/std",
	"sp-session/std",
	"sp-staking/std",
	"pallet-timestamp/std",
	"sp-trie/std",
	"sp-io/std",
]<|MERGE_RESOLUTION|>--- conflicted
+++ resolved
@@ -7,24 +7,14 @@
 [dependencies]
 serde = { version = "1.0.101", optional = true }
 codec = { package = "parity-scale-codec", version = "1.0.0", default-features = false, features = ["derive"] }
-<<<<<<< HEAD
-sp-std = { path = "../../primitives/std", default-features = false }
-sp-runtime = { path = "../../primitives/runtime", default-features = false }
-sp-session = { path = "../../primitives/session", default-features = false }
-sp-staking = { path = "../../primitives/staking", default-features = false }
-frame-support = { path = "../support", default-features = false }
-frame-system = { path = "../system", default-features = false }
-pallet-timestamp = { path = "../timestamp", default-features = false }
-sp-trie = { path = "../../primitives/trie", default-features = false, optional = true }
-=======
 sp-std = { version = "2.0.0", default-features = false, path = "../../primitives/std" }
 sp-runtime = { version = "2.0.0", default-features = false, path = "../../primitives/runtime" }
+sp-session = { version = "2.0.0", default-features = false, path = "../../primitives/session" }
 sp-staking = { version = "2.0.0", default-features = false, path = "../../primitives/staking" }
 frame-support = { version = "2.0.0", default-features = false, path = "../support" }
 frame-system = { version = "2.0.0", default-features = false, path = "../system" }
 pallet-timestamp = { version = "2.0.0", default-features = false, path = "../timestamp" }
 sp-trie = { optional = true, path = "../../primitives/trie", default-features = false }
->>>>>>> d2d7ab90
 sp-io ={ path = "../../primitives/io", default-features = false }
 impl-trait-for-tuples = "0.1.3"
 
