--- conflicted
+++ resolved
@@ -101,7 +101,6 @@
 
 	/// Return a new backend with all pending value.
 	pub fn commit_all(&self) -> InMemory<H> {
-<<<<<<< HEAD
 		let top = self.overlay.changes.top_iter_overlay()
 			.map(|(k, v)| (None, k.to_vec(), v.value.clone()));
 
@@ -110,19 +109,6 @@
 				.map(|(k, v)| (Some(keyspace.to_vec()), k.to_vec(), v.value.clone()))
 				.collect::<Vec<_>>()
 			);
-=======
-		let top = self.overlay.committed.top.clone().into_iter()
-			.chain(self.overlay.prospective.top.clone().into_iter())
-			.map(|(k, v)| (None, k, v.value));
-
-		let children = self.overlay.committed.children.clone().into_iter()
-			.chain(self.overlay.prospective.children.clone().into_iter())
-			.flat_map(|(keyspace, map)| {
-				map.into_iter()
-					.map(|(k, v)| (Some(keyspace.clone()), k, v.value))
-					.collect::<Vec<_>>()
-			});
->>>>>>> 870b976b
 
 		self.backend.update(top.chain(children).collect())
 	}
@@ -240,22 +226,7 @@
 
 	fn storage_root(&mut self) -> H::Out {
 
-<<<<<<< HEAD
 		let child_delta_iter = self.overlay.changes.owned_children_iter();
-=======
-		let child_storage_keys =
-			self.overlay.prospective.children.keys()
-				.chain(self.overlay.committed.children.keys());
-
-		let child_delta_iter = child_storage_keys.map(|storage_key|
-			(storage_key.clone(), self.overlay.committed.children.get(storage_key)
-				.into_iter()
-				.flat_map(|map| map.iter().map(|(k, v)| (k.clone(), v.value.clone())))
-				.chain(self.overlay.prospective.children.get(storage_key)
-					.into_iter()
-					.flat_map(|map| map.iter().map(|(k, v)| (k.clone(), v.value.clone()))))));
-
->>>>>>> 870b976b
 
 		// compute and memoize
 		let delta = self.overlay.changes.top_iter().map(|(k, v)| (k.to_vec(), v.map(|s| s.to_vec())));
@@ -267,17 +238,8 @@
 		let storage_key = storage_key.as_ref();
 
 		let (root, is_empty, _) = {
-<<<<<<< HEAD
-			let delta = self.overlay.changes.child_iter(storage_key)
+			let delta = self.overlay.changes.child_iter(Some(storage_key))
 				.map(|(k, v)| (k.to_vec(), v.map(|s| s.to_vec())));
-=======
-			let delta = self.overlay.committed.children.get(storage_key)
-				.into_iter()
-				.flat_map(|map| map.clone().into_iter().map(|(k, v)| (k, v.value)))
-				.chain(self.overlay.prospective.children.get(storage_key)
-						.into_iter()
-						.flat_map(|map| map.clone().into_iter().map(|(k, v)| (k, v.value))));
->>>>>>> 870b976b
 
 			self.backend.child_storage_root(storage_key, delta)
 		};
