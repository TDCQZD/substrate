// Copyright 2018-2019 Parity Technologies (UK) Ltd.
// This file is part of Substrate.

// Substrate is free software: you can redistribute it and/or modify
// it under the terms of the GNU General Public License as published by
// the Free Software Foundation, either version 3 of the License, or
// (at your option) any later version.

// Substrate is distributed in the hope that it will be useful,
// but WITHOUT ANY WARRANTY; without even the implied warranty of
// MERCHANTABILITY or FITNESS FOR A PARTICULAR PURPOSE.  See the
// GNU General Public License for more details.

// You should have received a copy of the GNU General Public License
// along with Substrate.  If not, see <http://www.gnu.org/licenses/>.

//! Substrate changes trie configuration.

#[cfg(any(feature = "std", test))]
use serde::{Serialize, Deserialize};
use codec::{Encode, Decode};
use num_traits::Zero;

/// Substrate changes trie configuration.
#[cfg_attr(any(feature = "std", test), derive(Serialize, Deserialize))]
#[derive(Debug, Clone, PartialEq, Eq, Default, Encode, Decode)]
pub struct ChangesTrieConfiguration {
	/// Interval (in blocks) at which level1-digests are created. Digests are not
	/// created when this is less or equal to 1.
	pub digest_interval: u32,
	/// Maximal number of digest levels in hierarchy. 0 means that digests are not
	/// created at all (even level1 digests). 1 means only level1-digests are created.
	/// 2 means that every digest_interval^2 there will be a level2-digest, and so on.
	/// Please ensure that maximum digest interval (i.e. digest_interval^digest_levels)
	/// is within `u32` limits. Otherwise you'll never see digests covering such intervals
	/// && maximal digests interval will be truncated to the last interval that fits
	/// `u32` limits.
	pub digest_levels: u32,
}

impl ChangesTrieConfiguration {
	/// Create new configuration given digest interval and levels.
	pub fn new(digest_interval: u32, digest_levels: u32) -> Self {
		Self { digest_interval, digest_levels }
	}

	/// Is digest build enabled?
	pub fn is_digest_build_enabled(&self) -> bool {
		self.digest_interval > 1 && self.digest_levels > 0
	}

	/// Do we need to build digest at given block?
	pub fn is_digest_build_required_at_block<Number>(
		&self,
		zero: Number,
		block: Number,
	) -> bool
		where
			Number: From<u32> + PartialEq +
			::rstd::ops::Rem<Output=Number> + ::rstd::ops::Sub<Output=Number> +
			::rstd::cmp::PartialOrd + Zero,
	{
		block > zero
			&& self.is_digest_build_enabled()
			&& ((block - zero) % self.digest_interval.into()).is_zero()
	}

	/// Returns max digest interval. One if digests are not created at all.
	pub fn max_digest_interval(&self) -> u32 {
		if !self.is_digest_build_enabled() {
			return 1;
		}

		// we'll get >1 loop iteration only when bad configuration parameters are selected
		let mut current_level = self.digest_levels;
		loop {
			if let Some(max_digest_interval) = self.digest_interval.checked_pow(current_level) {
				return max_digest_interval;
			}

			current_level = current_level - 1;
		}
	}

	/// Returns max level digest block number that has been created at block <= passed block number.
	///
	/// Returns None if digests are not created at all.
<<<<<<< HEAD
	/// This could return Some(zero), even though changes trie isn't ever created at this block.
=======
>>>>>>> 2980dcf3
	pub fn prev_max_level_digest_block<Number>(
		&self,
		zero: Number,
		block: Number,
	) -> Option<Number>
		where
			Number: Clone + From<u32> + PartialOrd + PartialEq +
			::rstd::ops::Add<Output=Number> + ::rstd::ops::Sub<Output=Number> +
			::rstd::ops::Div<Output=Number> + ::rstd::ops::Mul<Output=Number> + Zero,
	{
<<<<<<< HEAD
		if !self.is_digest_build_enabled() {
			return None;
		}

		if block <= zero {
			return None;
		}

		let max_digest_interval: Number = self.max_digest_interval().into();
		let max_digests_since_zero = (block.clone() - zero.clone()) / max_digest_interval.clone();
		let last_max_digest_block = zero.clone() + max_digests_since_zero * max_digest_interval.clone();
		if last_max_digest_block == zero {
			None
		} else {
			Some(last_max_digest_block)
		}
	}
	/// Returns max level digest block number that must be created at block >= passed block number.
=======
		if block <= zero {
			return None;
		}

		let (next_begin, next_end) = self.next_max_level_digest_range(zero.clone(), block.clone())?;

		// if 'next' digest includes our block, then it is a also a previous digest
		if next_end == block {
			return Some(block);
		}

		// if previous digest ends at zero block, then there are no previous digest
		let prev_end = next_begin - 1.into();
		if prev_end == zero {
			None
		} else {
			Some(prev_end)
		}
	}

	/// Returns max level digest blocks range (inclusive) which includes passed block.
	///
	/// Returns None if digests are not created at all.
	/// It will return the first max-level digest if block is <= zero.
>>>>>>> 2980dcf3
	pub fn next_max_level_digest_range<Number>(
		&self,
		zero: Number,
		mut block: Number,
	) -> Option<(Number, Number)>
		where
			Number: Clone + From<u32> + PartialOrd + PartialEq +
			::rstd::ops::Add<Output=Number> + ::rstd::ops::Sub<Output=Number> +
			::rstd::ops::Div<Output=Number> + ::rstd::ops::Mul<Output=Number>,
	{
		if !self.is_digest_build_enabled() {
			return None;
		}

		if block <= zero {
			block = zero.clone() + 1.into();
		}

		let max_digest_interval: Number = self.max_digest_interval().into();
		let max_digests_since_zero = (block.clone() - zero.clone()) / max_digest_interval.clone();
		if max_digests_since_zero == 0.into() {
			return Some((zero.clone() + 1.into(), zero + max_digest_interval));
		}
		let last_max_digest_block = zero + max_digests_since_zero * max_digest_interval.clone();
		Some(if block == last_max_digest_block {
			(block.clone() - max_digest_interval + 1.into(), block)
		} else {
			(last_max_digest_block.clone() + 1.into(), last_max_digest_block + max_digest_interval)
		})
	}

	/// Returns Some if digest must be built at given block number.
	/// The tuple is:
	/// (
	///  digest level
	///  digest interval (in blocks)
	///  step between blocks we're interested in when digest is built
	/// )
	pub fn digest_level_at_block<Number>(&self, zero: Number, block: Number) -> Option<(u32, u32, u32)>
		where
			Number: Clone + From<u32> + PartialEq +
			::rstd::ops::Rem<Output=Number> + ::rstd::ops::Sub<Output=Number> +
			::rstd::cmp::PartialOrd + Zero,
	{
		if !self.is_digest_build_required_at_block(zero.clone(), block.clone()) {
			return None;
		}

		let relative_block = block - zero;
		let mut digest_interval = self.digest_interval;
		let mut current_level = 1u32;
		let mut digest_step = 1u32;
		while current_level < self.digest_levels {
			let new_digest_interval = match digest_interval.checked_mul(self.digest_interval) {
				Some(new_digest_interval) if (relative_block.clone() % new_digest_interval.into()).is_zero()
					=> new_digest_interval,
				_ => break,
			};

			digest_step = digest_interval;
			digest_interval = new_digest_interval;
			current_level = current_level + 1;
		}

		Some((
			current_level,
			digest_interval,
			digest_step,
		))
	}
}

#[cfg(test)]
mod tests {
	use super::ChangesTrieConfiguration;

	fn config(interval: u32, levels: u32) -> ChangesTrieConfiguration {
		ChangesTrieConfiguration {
			digest_interval: interval,
			digest_levels: levels,
		}
	}

	#[test]
	fn is_digest_build_enabled_works() {
		assert!(!config(0, 100).is_digest_build_enabled());
		assert!(!config(1, 100).is_digest_build_enabled());
		assert!(config(2, 100).is_digest_build_enabled());
		assert!(!config(100, 0).is_digest_build_enabled());
		assert!(config(100, 1).is_digest_build_enabled());
	}

	#[test]
	fn is_digest_build_required_at_block_works() {
		fn test_with_zero(zero: u64) {
			assert!(!config(8, 4).is_digest_build_required_at_block(zero, zero + 0u64));
			assert!(!config(8, 4).is_digest_build_required_at_block(zero, zero + 1u64));
			assert!(!config(8, 4).is_digest_build_required_at_block(zero, zero + 2u64));
			assert!(!config(8, 4).is_digest_build_required_at_block(zero, zero + 4u64));
			assert!(config(8, 4).is_digest_build_required_at_block(zero, zero + 8u64));
			assert!(!config(8, 4).is_digest_build_required_at_block(zero, zero + 9u64));
			assert!(config(8, 4).is_digest_build_required_at_block(zero, zero + 64u64));
			assert!(config(8, 4).is_digest_build_required_at_block(zero, zero + 64u64));
			assert!(config(8, 4).is_digest_build_required_at_block(zero, zero + 512u64));
			assert!(config(8, 4).is_digest_build_required_at_block(zero, zero + 4096u64));
			assert!(!config(8, 4).is_digest_build_required_at_block(zero, zero + 4103u64));
			assert!(config(8, 4).is_digest_build_required_at_block(zero, zero + 4104u64));
			assert!(!config(8, 4).is_digest_build_required_at_block(zero, zero + 4108u64));
		}

		test_with_zero(0);
		test_with_zero(8);
		test_with_zero(17);
	}

	#[test]
	fn digest_level_at_block_works() {
		fn test_with_zero(zero: u64) {
			assert_eq!(config(8, 4).digest_level_at_block(zero, zero + 0u64), None);
			assert_eq!(config(8, 4).digest_level_at_block(zero, zero + 7u64), None);
			assert_eq!(config(8, 4).digest_level_at_block(zero, zero + 63u64), None);
			assert_eq!(config(8, 4).digest_level_at_block(zero, zero + 8u64), Some((1, 8, 1)));
			assert_eq!(config(8, 4).digest_level_at_block(zero, zero + 64u64), Some((2, 64, 8)));
			assert_eq!(config(8, 4).digest_level_at_block(zero, zero + 512u64), Some((3, 512, 64)));
			assert_eq!(config(8, 4).digest_level_at_block(zero, zero + 4096u64), Some((4, 4096, 512)));
			assert_eq!(config(8, 4).digest_level_at_block(zero, zero + 4112u64), Some((1, 8, 1)));
		}

		test_with_zero(0);
		test_with_zero(8);
		test_with_zero(17);
	}

	#[test]
	fn max_digest_interval_works() {
		assert_eq!(config(0, 0).max_digest_interval(), 1);
		assert_eq!(config(2, 2).max_digest_interval(), 4);
		assert_eq!(config(8, 4).max_digest_interval(), 4096);
		assert_eq!(config(::std::u32::MAX, 1024).max_digest_interval(), ::std::u32::MAX);
	}

	#[test]
	fn next_max_level_digest_range_works() {
		assert_eq!(config(0, 0).next_max_level_digest_range(0u64, 16), None);
		assert_eq!(config(1, 1).next_max_level_digest_range(0u64, 16), None);
		assert_eq!(config(2, 1).next_max_level_digest_range(0u64, 16), Some((15, 16)));
		assert_eq!(config(4, 1).next_max_level_digest_range(0u64, 16), Some((13, 16)));
		assert_eq!(config(32, 1).next_max_level_digest_range(0u64, 16), Some((1, 32)));
		assert_eq!(config(2, 3).next_max_level_digest_range(0u64, 10), Some((9, 16)));
		assert_eq!(config(2, 3).next_max_level_digest_range(0u64, 8), Some((1, 8)));
		assert_eq!(config(2, 1).next_max_level_digest_range(1u64, 1), Some((2, 3)));
		assert_eq!(config(2, 2).next_max_level_digest_range(7u64, 9), Some((8, 11)));

		assert_eq!(config(2, 2).next_max_level_digest_range(7u64, 5), Some((8, 11)));
	}

	#[test]
	fn prev_max_level_digest_block_works() {
		assert_eq!(config(0, 0).prev_max_level_digest_block(0u64, 16), None);
		assert_eq!(config(1, 1).prev_max_level_digest_block(0u64, 16), None);
		assert_eq!(config(2, 1).prev_max_level_digest_block(0u64, 16), Some(16));
		assert_eq!(config(4, 1).prev_max_level_digest_block(0u64, 16), Some(16));
<<<<<<< HEAD
=======
		assert_eq!(config(4, 2).prev_max_level_digest_block(0u64, 16), Some(16));
		assert_eq!(config(4, 2).prev_max_level_digest_block(0u64, 17), Some(16));
		assert_eq!(config(4, 2).prev_max_level_digest_block(0u64, 33), Some(32));
>>>>>>> 2980dcf3
		assert_eq!(config(32, 1).prev_max_level_digest_block(0u64, 16), None);
		assert_eq!(config(2, 3).prev_max_level_digest_block(0u64, 10), Some(8));
		assert_eq!(config(2, 3).prev_max_level_digest_block(0u64, 8), Some(8));
		assert_eq!(config(2, 2).prev_max_level_digest_block(7u64, 8), None);

		assert_eq!(config(2, 2).prev_max_level_digest_block(7u64, 5), None);
	}
}<|MERGE_RESOLUTION|>--- conflicted
+++ resolved
@@ -85,10 +85,6 @@
 	/// Returns max level digest block number that has been created at block <= passed block number.
 	///
 	/// Returns None if digests are not created at all.
-<<<<<<< HEAD
-	/// This could return Some(zero), even though changes trie isn't ever created at this block.
-=======
->>>>>>> 2980dcf3
 	pub fn prev_max_level_digest_block<Number>(
 		&self,
 		zero: Number,
@@ -99,26 +95,6 @@
 			::rstd::ops::Add<Output=Number> + ::rstd::ops::Sub<Output=Number> +
 			::rstd::ops::Div<Output=Number> + ::rstd::ops::Mul<Output=Number> + Zero,
 	{
-<<<<<<< HEAD
-		if !self.is_digest_build_enabled() {
-			return None;
-		}
-
-		if block <= zero {
-			return None;
-		}
-
-		let max_digest_interval: Number = self.max_digest_interval().into();
-		let max_digests_since_zero = (block.clone() - zero.clone()) / max_digest_interval.clone();
-		let last_max_digest_block = zero.clone() + max_digests_since_zero * max_digest_interval.clone();
-		if last_max_digest_block == zero {
-			None
-		} else {
-			Some(last_max_digest_block)
-		}
-	}
-	/// Returns max level digest block number that must be created at block >= passed block number.
-=======
 		if block <= zero {
 			return None;
 		}
@@ -143,7 +119,6 @@
 	///
 	/// Returns None if digests are not created at all.
 	/// It will return the first max-level digest if block is <= zero.
->>>>>>> 2980dcf3
 	pub fn next_max_level_digest_range<Number>(
 		&self,
 		zero: Number,
@@ -306,12 +281,11 @@
 		assert_eq!(config(1, 1).prev_max_level_digest_block(0u64, 16), None);
 		assert_eq!(config(2, 1).prev_max_level_digest_block(0u64, 16), Some(16));
 		assert_eq!(config(4, 1).prev_max_level_digest_block(0u64, 16), Some(16));
-<<<<<<< HEAD
-=======
+
 		assert_eq!(config(4, 2).prev_max_level_digest_block(0u64, 16), Some(16));
 		assert_eq!(config(4, 2).prev_max_level_digest_block(0u64, 17), Some(16));
 		assert_eq!(config(4, 2).prev_max_level_digest_block(0u64, 33), Some(32));
->>>>>>> 2980dcf3
+
 		assert_eq!(config(32, 1).prev_max_level_digest_block(0u64, 16), None);
 		assert_eq!(config(2, 3).prev_max_level_digest_block(0u64, 10), Some(8));
 		assert_eq!(config(2, 3).prev_max_level_digest_block(0u64, 8), Some(8));
