// Copyright 2017-2019 Parity Technologies (UK) Ltd.
// This file is part of Substrate.

// Substrate is free software: you can redistribute it and/or modify
// it under the terms of the GNU General Public License as published by
// the Free Software Foundation, either version 3 of the License, or
// (at your option) any later version.

// Substrate is distributed in the hope that it will be useful,
// but WITHOUT ANY WARRANTY; without even the implied warranty of
// MERCHANTABILITY or FITNESS FOR A PARTICULAR PURPOSE.  See the
// GNU General Public License for more details.

// You should have received a copy of the GNU General Public License
// along with Substrate.  If not, see <http://www.gnu.org/licenses/>.

//! In memory client backend

use std::collections::HashMap;
use std::sync::Arc;
use parking_lot::{RwLock, Mutex};
use primitives::storage::well_known_keys;
use runtime_primitives::generic::BlockId;
use runtime_primitives::traits::{Block as BlockT, Header as HeaderT, Zero, NumberFor};
use runtime_primitives::{Justification, StorageOverlay, ChildrenStorageOverlay};
use state_machine::{self, backend::{Backend as StateBackend, InMemory}};
use hash_db::Hasher;
use trie::MemoryDB;

use crate::error;
use crate::backend::{self, NewBlockState, StorageCollection, ChildStorageCollection};
use crate::light;
use crate::leaves::LeafSet;
use crate::blockchain::{self, BlockStatus, HeaderBackend, well_known_cache_keys::Id as CacheKeyId};

struct PendingBlock<B: BlockT> {
	block: StoredBlock<B>,
	state: NewBlockState,
}

#[derive(PartialEq, Eq, Clone)]
enum StoredBlock<B: BlockT> {
	Header(B::Header, Option<Justification>),
	Full(B, Option<Justification>),
}

impl<B: BlockT> StoredBlock<B> {
	fn new(header: B::Header, body: Option<Vec<B::Extrinsic>>, just: Option<Justification>) -> Self {
		match body {
			Some(body) => StoredBlock::Full(B::new(header, body), just),
			None => StoredBlock::Header(header, just),
		}
	}

	fn header(&self) -> &B::Header {
		match *self {
			StoredBlock::Header(ref h, _) => h,
			StoredBlock::Full(ref b, _) => b.header(),
		}
	}

	fn justification(&self) -> Option<&Justification> {
		match *self {
			StoredBlock::Header(_, ref j) | StoredBlock::Full(_, ref j) => j.as_ref()
		}
	}

	fn extrinsics(&self) -> Option<&[B::Extrinsic]> {
		match *self {
			StoredBlock::Header(_, _) => None,
			StoredBlock::Full(ref b, _) => Some(b.extrinsics()),
		}
	}

	fn into_inner(self) -> (B::Header, Option<Vec<B::Extrinsic>>, Option<Justification>) {
		match self {
			StoredBlock::Header(header, just) => (header, None, just),
			StoredBlock::Full(block, just) => {
				let (header, body) = block.deconstruct();
				(header, Some(body), just)
			}
		}
	}
}

#[derive(Clone)]
struct BlockchainStorage<Block: BlockT> {
	blocks: HashMap<Block::Hash, StoredBlock<Block>>,
	hashes: HashMap<NumberFor<Block>, Block::Hash>,
	best_hash: Block::Hash,
	best_number: NumberFor<Block>,
	finalized_hash: Block::Hash,
	finalized_number: NumberFor<Block>,
	genesis_hash: Block::Hash,
	header_cht_roots: HashMap<NumberFor<Block>, Block::Hash>,
	changes_trie_cht_roots: HashMap<NumberFor<Block>, Block::Hash>,
	leaves: LeafSet<Block::Hash, NumberFor<Block>>,
	aux: HashMap<Vec<u8>, Vec<u8>>,
}

/// In-memory blockchain. Supports concurrent reads.
pub struct Blockchain<Block: BlockT> {
	storage: Arc<RwLock<BlockchainStorage<Block>>>,
}

impl<Block: BlockT + Clone> Clone for Blockchain<Block> {
	fn clone(&self) -> Self {
		let storage = Arc::new(RwLock::new(self.storage.read().clone()));
		Blockchain {
			storage: storage.clone(),
		}
	}
}

impl<Block: BlockT> Blockchain<Block> {
	/// Get header hash of given block.
	pub fn id(&self, id: BlockId<Block>) -> Option<Block::Hash> {
		match id {
			BlockId::Hash(h) => Some(h),
			BlockId::Number(n) => self.storage.read().hashes.get(&n).cloned(),
		}
	}

	/// Create new in-memory blockchain storage.
	pub fn new() -> Blockchain<Block> {
		let storage = Arc::new(RwLock::new(
			BlockchainStorage {
				blocks: HashMap::new(),
				hashes: HashMap::new(),
				best_hash: Default::default(),
				best_number: Zero::zero(),
				finalized_hash: Default::default(),
				finalized_number: Zero::zero(),
				genesis_hash: Default::default(),
				header_cht_roots: HashMap::new(),
				changes_trie_cht_roots: HashMap::new(),
				leaves: LeafSet::new(),
				aux: HashMap::new(),
			}));
		Blockchain {
			storage: storage.clone(),
		}
	}

	/// Insert a block header and associated data.
	pub fn insert(
		&self,
		hash: Block::Hash,
		header: <Block as BlockT>::Header,
		justification: Option<Justification>,
		body: Option<Vec<<Block as BlockT>::Extrinsic>>,
		new_state: NewBlockState,
	) -> crate::error::Result<()> {
		let number = header.number().clone();
		if new_state.is_best() {
			self.apply_head(&header)?;
		}

		{
			let mut storage = self.storage.write();
			storage.leaves.import(hash.clone(), number.clone(), header.parent_hash().clone());
			storage.blocks.insert(hash.clone(), StoredBlock::new(header, body, justification));

			if let NewBlockState::Final = new_state {
				storage.finalized_hash = hash;
				storage.finalized_number = number.clone();
			}

			if number == Zero::zero() {
				storage.genesis_hash = hash;
			}
		}

		Ok(())
	}

	/// Get total number of blocks.
	pub fn blocks_count(&self) -> usize {
		self.storage.read().blocks.len()
	}

	/// Compare this blockchain with another in-mem blockchain
	pub fn equals_to(&self, other: &Self) -> bool {
		self.canon_equals_to(other) && self.storage.read().blocks == other.storage.read().blocks
	}

	/// Compare canonical chain to other canonical chain.
	pub fn canon_equals_to(&self, other: &Self) -> bool {
		let this = self.storage.read();
		let other = other.storage.read();
			this.hashes == other.hashes
			&& this.best_hash == other.best_hash
			&& this.best_number == other.best_number
			&& this.genesis_hash == other.genesis_hash
	}

	/// Insert header CHT root.
	pub fn insert_cht_root(&self, block: NumberFor<Block>, cht_root: Block::Hash) {
		self.storage.write().header_cht_roots.insert(block, cht_root);
	}

	/// Set an existing block as head.
	pub fn set_head(&self, id: BlockId<Block>) -> error::Result<()> {
		let header = match self.header(id)? {
			Some(h) => h,
			None => return Err(error::Error::UnknownBlock(format!("{}", id))),
		};

		self.apply_head(&header)
	}

	fn apply_head(&self, header: &<Block as BlockT>::Header) -> error::Result<()> {
		let hash = header.hash();
		let number = header.number();

		// Note: this may lock storage, so it must happen before obtaining storage
		// write lock.
		let best_tree_route = {
			let best_hash = self.storage.read().best_hash;
			if &best_hash == header.parent_hash() {
				None
			} else {
				let route = crate::blockchain::tree_route(
					self,
					BlockId::Hash(best_hash),
					BlockId::Hash(*header.parent_hash()),
				)?;
				Some(route)
			}
		};

		let mut storage = self.storage.write();

		if let Some(tree_route) = best_tree_route {
			// apply retraction and enaction when reorganizing up to parent hash
			let enacted = tree_route.enacted();

			for entry in enacted {
				storage.hashes.insert(entry.number, entry.hash);
			}

			for entry in tree_route.retracted().iter().skip(enacted.len()) {
				storage.hashes.remove(&entry.number);
			}
		}

		storage.best_hash = hash.clone();
		storage.best_number = number.clone();
		storage.hashes.insert(number.clone(), hash.clone());

		Ok(())
	}

	fn finalize_header(&self, id: BlockId<Block>, justification: Option<Justification>) -> error::Result<()> {
		let hash = match self.header(id)? {
			Some(h) => h.hash(),
			None => return Err(error::Error::UnknownBlock(format!("{}", id))),
		};

		let mut storage = self.storage.write();
		storage.finalized_hash = hash;

		if justification.is_some() {
			let block = storage.blocks.get_mut(&hash)
				.expect("hash was fetched from a block in the db; qed");

			let block_justification = match block {
				StoredBlock::Header(_, ref mut j) | StoredBlock::Full(_, ref mut j) => j
			};

			*block_justification = justification;
		}

		Ok(())
	}

	fn write_aux(&self, ops: Vec<(Vec<u8>, Option<Vec<u8>>)>) {
		let mut storage = self.storage.write();
		for (k, v) in ops {
			match v {
				Some(v) => storage.aux.insert(k, v),
				None => storage.aux.remove(&k),
			};
		}
	}
}

impl<Block: BlockT> HeaderBackend<Block> for Blockchain<Block> {
	fn header(&self, id: BlockId<Block>) -> error::Result<Option<<Block as BlockT>::Header>> {
		Ok(self.id(id).and_then(|hash| {
			self.storage.read().blocks.get(&hash).map(|b| b.header().clone())
		}))
	}

	fn info(&self) -> blockchain::Info<Block> {
		let storage = self.storage.read();
		blockchain::Info {
			best_hash: storage.best_hash,
			best_number: storage.best_number,
			genesis_hash: storage.genesis_hash,
			finalized_hash: storage.finalized_hash,
			finalized_number: storage.finalized_number,
		}
	}

	fn status(&self, id: BlockId<Block>) -> error::Result<BlockStatus> {
		match self.id(id).map_or(false, |hash| self.storage.read().blocks.contains_key(&hash)) {
			true => Ok(BlockStatus::InChain),
			false => Ok(BlockStatus::Unknown),
		}
	}

	fn number(&self, hash: Block::Hash) -> error::Result<Option<NumberFor<Block>>> {
		Ok(self.storage.read().blocks.get(&hash).map(|b| *b.header().number()))
	}

	fn hash(&self, number: <<Block as BlockT>::Header as HeaderT>::Number) -> error::Result<Option<Block::Hash>> {
		Ok(self.id(BlockId::Number(number)))
	}
}


impl<Block: BlockT> blockchain::Backend<Block> for Blockchain<Block> {
	fn body(&self, id: BlockId<Block>) -> error::Result<Option<Vec<<Block as BlockT>::Extrinsic>>> {
		Ok(self.id(id).and_then(|hash| {
			self.storage.read().blocks.get(&hash)
				.and_then(|b| b.extrinsics().map(|x| x.to_vec()))
		}))
	}

	fn justification(&self, id: BlockId<Block>) -> error::Result<Option<Justification>> {
		Ok(self.id(id).and_then(|hash| self.storage.read().blocks.get(&hash).and_then(|b|
			b.justification().map(|x| x.clone()))
		))
	}

	fn last_finalized(&self) -> error::Result<Block::Hash> {
		Ok(self.storage.read().finalized_hash.clone())
	}

	fn cache(&self) -> Option<Arc<dyn blockchain::Cache<Block>>> {
		None
	}

	fn leaves(&self) -> error::Result<Vec<Block::Hash>> {
		Ok(self.storage.read().leaves.hashes())
	}

	fn children(&self, _parent_hash: Block::Hash) -> error::Result<Vec<Block::Hash>> {
		unimplemented!()
	}
}

impl<Block: BlockT> blockchain::ProvideCache<Block> for Blockchain<Block> {
	fn cache(&self) -> Option<Arc<dyn blockchain::Cache<Block>>> {
		None
	}
}

impl<Block: BlockT> backend::AuxStore for Blockchain<Block> {
	fn insert_aux<
		'a,
		'b: 'a,
		'c: 'a,
		I: IntoIterator<Item=&'a(&'c [u8], &'c [u8])>,
		D: IntoIterator<Item=&'a &'b [u8]>,
	>(&self, insert: I, delete: D) -> error::Result<()> {
		let mut storage = self.storage.write();
		for (k, v) in insert {
			storage.aux.insert(k.to_vec(), v.to_vec());
		}
		for k in delete {
			storage.aux.remove(*k);
		}
		Ok(())
	}

	fn get_aux(&self, key: &[u8]) -> error::Result<Option<Vec<u8>>> {
		Ok(self.storage.read().aux.get(key).cloned())
	}
}

impl<Block: BlockT> light::blockchain::Storage<Block> for Blockchain<Block>
	where
		Block::Hash: From<[u8; 32]>,
{
	fn import_header(
		&self,
		header: Block::Header,
		_cache: HashMap<CacheKeyId, Vec<u8>>,
		state: NewBlockState,
		aux_ops: Vec<(Vec<u8>, Option<Vec<u8>>)>,
	) -> error::Result<()> {
		let hash = header.hash();
		self.insert(hash, header, None, None, state)?;

		self.write_aux(aux_ops);
		Ok(())
	}

	fn set_head(&self, id: BlockId<Block>) -> error::Result<()> {
		Blockchain::set_head(self, id)
	}

	fn last_finalized(&self) -> error::Result<Block::Hash> {
		Ok(self.storage.read().finalized_hash.clone())
	}

	fn finalize_header(&self, id: BlockId<Block>) -> error::Result<()> {
		Blockchain::finalize_header(self, id, None)
	}

	fn header_cht_root(
		&self,
		_cht_size: NumberFor<Block>,
		block: NumberFor<Block>,
	) -> error::Result<Block::Hash> {
		self.storage.read().header_cht_roots.get(&block).cloned()
			.ok_or_else(|| error::Error::Backend(format!("Header CHT for block {} not exists", block)))
	}

	fn changes_trie_cht_root(
		&self,
		_cht_size: NumberFor<Block>,
		block: NumberFor<Block>,
	) -> error::Result<Block::Hash> {
		self.storage.read().changes_trie_cht_roots.get(&block).cloned()
			.ok_or_else(|| error::Error::Backend(format!("Changes trie CHT for block {} not exists", block)))
	}

	fn cache(&self) -> Option<Arc<dyn blockchain::Cache<Block>>> {
		None
	}
}

/// In-memory operation.
pub struct BlockImportOperation<Block: BlockT, H: Hasher> {
	pending_block: Option<PendingBlock<Block>>,
	pending_cache: HashMap<CacheKeyId, Vec<u8>>,
	old_state: InMemory<H>,
	new_state: Option<InMemory<H>>,
	changes_trie_update: Option<MemoryDB<H>>,
	aux: Vec<(Vec<u8>, Option<Vec<u8>>)>,
	finalized_blocks: Vec<(BlockId<Block>, Option<Justification>)>,
	set_head: Option<BlockId<Block>>,
}

impl<Block, H> backend::BlockImportOperation<Block, H> for BlockImportOperation<Block, H>
where
	Block: BlockT,
	H: Hasher<Out=Block::Hash>,

	H::Out: Ord,
{
	type State = InMemory<H>;

	fn state(&self) -> error::Result<Option<&Self::State>> {
		Ok(Some(&self.old_state))
	}

	fn set_block_data(
		&mut self,
		header: <Block as BlockT>::Header,
		body: Option<Vec<<Block as BlockT>::Extrinsic>>,
		justification: Option<Justification>,
		state: NewBlockState,
	) -> error::Result<()> {
		assert!(self.pending_block.is_none(), "Only one block per operation is allowed");
		self.pending_block = Some(PendingBlock {
			block: StoredBlock::new(header, body, justification),
			state,
		});
		Ok(())
	}

	fn update_cache(&mut self, cache: HashMap<CacheKeyId, Vec<u8>>) {
		self.pending_cache = cache;
	}

	fn update_db_storage(&mut self, update: <InMemory<H> as StateBackend<H>>::Transaction) -> error::Result<()> {
		self.new_state = Some(self.old_state.update(update));
		Ok(())
	}

	fn update_changes_trie(&mut self, update: MemoryDB<H>) -> error::Result<()> {
		self.changes_trie_update = Some(update);
		Ok(())
	}

	fn reset_storage(&mut self, top: StorageOverlay, children: ChildrenStorageOverlay) -> error::Result<H::Out> {
		check_genesis_storage(&top, &children)?;

		let child_delta = children.into_iter()
			.map(|(storage_key, child_overlay)|
				(storage_key, child_overlay.into_iter().map(|(k, v)| (k, Some(v)))));

		let (root, transaction) = self.old_state.full_storage_root(
			top.into_iter().map(|(k, v)| (k, Some(v))),
			child_delta
		);

		self.new_state = Some(InMemory::from(transaction));
		Ok(root)
	}

	fn insert_aux<I>(&mut self, ops: I) -> error::Result<()>
		where I: IntoIterator<Item=(Vec<u8>, Option<Vec<u8>>)>
	{
		self.aux.append(&mut ops.into_iter().collect());
		Ok(())
	}

	fn update_storage(
		&mut self,
		_update: StorageCollection,
		_child_update: ChildStorageCollection,
	) -> error::Result<()> {
		Ok(())
	}

	fn mark_finalized(&mut self, block: BlockId<Block>, justification: Option<Justification>) -> error::Result<()> {
		self.finalized_blocks.push((block, justification));
		Ok(())
	}

	fn mark_head(&mut self, block: BlockId<Block>) -> error::Result<()> {
		assert!(self.pending_block.is_none(), "Only one set block per operation is allowed");
		self.set_head = Some(block);
		Ok(())
	}
}

/// In-memory backend. Keeps all states and blocks in memory. Useful for testing.
pub struct Backend<Block, H>
where
	Block: BlockT,
	H: Hasher<Out=Block::Hash>,
	H::Out: Ord,
{
	states: RwLock<HashMap<Block::Hash, InMemory<H>>>,
	blockchain: Blockchain<Block>,
	import_lock: Mutex<()>,
}

impl<Block, H> Backend<Block, H>
where
	Block: BlockT,
	H: Hasher<Out=Block::Hash>,
	H::Out: Ord,
{
	/// Create a new instance of in-mem backend.
	pub fn new() -> Backend<Block, H> {
		Backend {
			states: RwLock::new(HashMap::new()),
			blockchain: Blockchain::new(),
			import_lock: Default::default(),
		}
	}
}

impl<Block, H> backend::AuxStore for Backend<Block, H>
where
	Block: BlockT,
	H: Hasher<Out=Block::Hash>,
	H::Out: Ord,
{
	fn insert_aux<
		'a,
		'b: 'a,
		'c: 'a,
		I: IntoIterator<Item=&'a(&'c [u8], &'c [u8])>,
		D: IntoIterator<Item=&'a &'b [u8]>,
	>(&self, insert: I, delete: D) -> error::Result<()> {
		self.blockchain.insert_aux(insert, delete)
	}

	fn get_aux(&self, key: &[u8]) -> error::Result<Option<Vec<u8>>> {
		self.blockchain.get_aux(key)
	}
}

impl<Block, H> backend::Backend<Block, H> for Backend<Block, H>
where
	Block: BlockT,
	H: Hasher<Out=Block::Hash>,
	H::Out: Ord,
{
	type BlockImportOperation = BlockImportOperation<Block, H>;
	type Blockchain = Blockchain<Block>;
	type State = InMemory<H>;
<<<<<<< HEAD
=======
	type ChangesTrieStorage = ChangesTrieStorage<Block, H>;
	type OffchainStorage = OffchainStorage;
>>>>>>> 8c1ed555

	fn begin_operation(&self) -> error::Result<Self::BlockImportOperation> {
		let old_state = self.state_at(BlockId::Hash(Default::default()))?;
		Ok(BlockImportOperation {
			pending_block: None,
			pending_cache: Default::default(),
			old_state,
			new_state: None,
			changes_trie_update: None,
			aux: Default::default(),
			finalized_blocks: Default::default(),
			set_head: None,
		})
	}

	fn begin_state_operation(&self, operation: &mut Self::BlockImportOperation, block: BlockId<Block>) -> error::Result<()> {
		operation.old_state = self.state_at(block)?;
		Ok(())
	}

	fn commit_operation(&self, operation: Self::BlockImportOperation) -> error::Result<()> {
		if !operation.finalized_blocks.is_empty() {
			for (block, justification) in operation.finalized_blocks {
				self.blockchain.finalize_header(block, justification)?;
			}
		}

		if let Some(pending_block) = operation.pending_block {
			let old_state = &operation.old_state;
			let (header, body, justification) = pending_block.block.into_inner();

			let hash = header.hash();

			self.states.write().insert(hash, operation.new_state.unwrap_or_else(|| old_state.clone()));

/*			let maybe_changes_trie_root = header.digest().log(DigestItem::as_changes_trie_root).cloned();
			if let Some(changes_trie_root) = maybe_changes_trie_root {
				if let Some(changes_trie_update) = operation.changes_trie_update {
					self.changes_trie_storage.0.insert(
						*header.number(),
						changes_trie_root,
						changes_trie_update
					);
				}
			}*/

			self.blockchain.insert(hash, header, justification, body, pending_block.state)?;
		}

		if !operation.aux.is_empty() {
			self.blockchain.write_aux(operation.aux);
		}

		if let Some(set_head) = operation.set_head {
			self.blockchain.set_head(set_head)?;
		}

		Ok(())
	}

	fn finalize_block(&self, block: BlockId<Block>, justification: Option<Justification>) -> error::Result<()> {
		self.blockchain.finalize_header(block, justification)
	}

	fn blockchain(&self) -> &Self::Blockchain {
		&self.blockchain
	}

	fn used_state_cache_size(&self) -> Option<usize> {
		None
	}

	fn changes_trie_storage(&self) -> Option<&dyn backend::PrunableStateChangesTrieStorage<Block, H>> {
		None
	}

	fn offchain_storage(&self) -> Option<Self::OffchainStorage> {
		None
	}

	fn state_at(&self, block: BlockId<Block>) -> error::Result<Self::State> {
		match block {
			BlockId::Hash(h) if h == Default::default() => {
				return Ok(Self::State::default());
			},
			_ => {},
		}

		match self.blockchain.id(block).and_then(|id| self.states.read().get(&id).cloned()) {
			Some(state) => Ok(state),
			None => Err(error::Error::UnknownBlock(format!("{}", block))),
		}
	}

	fn revert(&self, _n: NumberFor<Block>) -> error::Result<NumberFor<Block>> {
		Ok(Zero::zero())
	}

	fn get_import_lock(&self) -> &Mutex<()> {
		&self.import_lock
	}
}

impl<Block, H> backend::LocalBackend<Block, H> for Backend<Block, H>
where
	Block: BlockT,
	H: Hasher<Out=Block::Hash>,
	H::Out: Ord,
{}

impl<Block, H> backend::RemoteBackend<Block, H> for Backend<Block, H>
where
	Block: BlockT,
	H: Hasher<Out=Block::Hash>,
	H::Out: Ord,
{
	fn is_local_state_available(&self, block: &BlockId<Block>) -> bool {
		self.blockchain.expect_block_number_from_id(block)
			.map(|num| num.is_zero())
			.unwrap_or(false)
	}
}

/// Check that genesis storage is valid.
pub fn check_genesis_storage(top: &StorageOverlay, children: &ChildrenStorageOverlay) -> error::Result<()> {
	if top.iter().any(|(k, _)| well_known_keys::is_child_storage_key(k)) {
		return Err(error::Error::GenesisInvalid.into());
	}

	if children.keys().any(|child_key| !well_known_keys::is_child_storage_key(&child_key)) {
		return Err(error::Error::GenesisInvalid.into());
	}

	Ok(())
}

/// In-memory storage for offchain workers.
#[derive(Debug, Clone, Default)]
pub struct OffchainStorage {
	storage: HashMap<Vec<u8>, Vec<u8>>,
}

impl backend::OffchainStorage for OffchainStorage {
	fn set(&mut self, prefix: &[u8], key: &[u8], value: &[u8]) {
		let key = prefix.iter().chain(key).cloned().collect();
		self.storage.insert(key, value.to_vec());
	}

	fn get(&self, prefix: &[u8], key: &[u8]) -> Option<Vec<u8>> {
		let key: Vec<u8> = prefix.iter().chain(key).cloned().collect();
		self.storage.get(&key).cloned()
	}

	fn compare_and_set(
		&mut self,
		prefix: &[u8],
		key: &[u8],
		old_value: Option<&[u8]>,
		new_value: &[u8],
	) -> bool {
		use std::collections::hash_map::Entry;
		let key = prefix.iter().chain(key).cloned().collect();

		match self.storage.entry(key) {
			Entry::Vacant(entry) => if old_value.is_none() {
				entry.insert(new_value.to_vec());
				true
			} else { false },
			Entry::Occupied(ref mut entry) if Some(entry.get().as_slice()) == old_value => {
				entry.insert(new_value.to_vec());
				true
			},
			_ => false,
		}
	}
}

#[cfg(test)]
mod tests {
	use super::*;
	use std::sync::Arc;
	use test_client;
	use primitives::Blake2Hasher;

	type TestBackend = test_client::client::in_mem::Backend<test_client::runtime::Block, Blake2Hasher>;

	#[test]
	fn test_leaves_with_complex_block_tree() {
		let backend = Arc::new(TestBackend::new());

		test_client::trait_tests::test_leaves_for_backend(backend);
	}

	#[test]
	fn test_blockchain_query_by_number_gets_canonical() {
		let backend = Arc::new(TestBackend::new());

		test_client::trait_tests::test_blockchain_query_by_number_gets_canonical(backend);
	}

	#[test]
	fn in_memory_offchain_storage() {
		use crate::backend::OffchainStorage as _;

		let mut storage = OffchainStorage::default();
		assert_eq!(storage.get(b"A", b"B"), None);
		assert_eq!(storage.get(b"B", b"A"), None);

		storage.set(b"A", b"B", b"C");
		assert_eq!(storage.get(b"A", b"B"), Some(b"C".to_vec()));
		assert_eq!(storage.get(b"B", b"A"), None);

		storage.compare_and_set(b"A", b"B", Some(b"X"), b"D");
		assert_eq!(storage.get(b"A", b"B"), Some(b"C".to_vec()));
		storage.compare_and_set(b"A", b"B", Some(b"C"), b"D");
		assert_eq!(storage.get(b"A", b"B"), Some(b"D".to_vec()));

		assert!(!storage.compare_and_set(b"B", b"A", Some(b""), b"Y"));
		assert!(storage.compare_and_set(b"B", b"A", None, b"X"));
		assert_eq!(storage.get(b"B", b"A"), Some(b"X".to_vec()));
	}
}<|MERGE_RESOLUTION|>--- conflicted
+++ resolved
@@ -588,11 +588,7 @@
 	type BlockImportOperation = BlockImportOperation<Block, H>;
 	type Blockchain = Blockchain<Block>;
 	type State = InMemory<H>;
-<<<<<<< HEAD
-=======
-	type ChangesTrieStorage = ChangesTrieStorage<Block, H>;
 	type OffchainStorage = OffchainStorage;
->>>>>>> 8c1ed555
 
 	fn begin_operation(&self) -> error::Result<Self::BlockImportOperation> {
 		let old_state = self.state_at(BlockId::Hash(Default::default()))?;
